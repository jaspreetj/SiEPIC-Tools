#################################################################################
#                SiEPIC Tools - utils                                           #
#################################################################################
'''
List of functions:
 

advance_iterator
get_technology_by_name
get_technology
load_DFT
load_FDTD_settings
get_layout_variables
enum
find_paths
selected_opt_in_text
select_paths
select_waveguides
select_instances
angle_b_vectors
inner_angle_b_vectors
angle_vector
angle_trunc
points_per_circle
arc
arc_wg
arc_wg_xy
arc_bezier
arc_to_waveguide
translate_from_normal
pt_intersects_segment
layout_pgtext
find_automated_measurement_labels
etree_to_dict: XML parser
xml_to_dict
eng_str
svg_from_component



'''

import pya



# Python 2 vs 3 issues:  http://python3porting.com/differences.html
# Python 2: iterator.next()
# Python 3: next(iterator)
# Python 2 & 3: advance_iterator(iterator)
try:
  advance_iterator = next
except NameError:
  def advance_iterator(it):
    return it.next()


'''
Get Technology functions:
 - get_technology_by_name(tech_name)
 - get_technology()
 - get_layout_variables(), also returns layout, cell.

return:
TECHNOLOGY['dbu'] is the database unit
TECHNOLOGY['layer name'] is a LayerInfo object. 

'''

'''
Read the layer table for a given technology.
Usage:
import SiEPIC.utils
SiEPIC.utils.get_technology_by_name('EBeam')
'''
def get_technology_by_name(tech_name, verbose=False):
    if verbose:
      print("get_technology_by_name()")
    from ._globals import KLAYOUT_VERSION
    technology = {}
    technology['technology_name']=tech_name
    if KLAYOUT_VERSION > 24:
      technology['dbu'] = pya.Technology.technology_by_name(tech_name).dbu
    else:
      technology['dbu'] = 0.001

    import os
    if KLAYOUT_VERSION > 24:
      lyp_file = pya.Technology.technology_by_name(tech_name).eff_layer_properties_file()	
      technology['base_path'] = pya.Technology.technology_by_name(tech_name).base_path()
    else:
      import fnmatch
      dir_path = pya.Application.instance().application_data_path()
      search_str = '*' + tech_name + '.lyp'
      matches = []
      for root, dirnames, filenames in os.walk(dir_path, followlinks=True):
          for filename in fnmatch.filter(filenames, search_str):
              matches.append(os.path.join(root, filename))
      if matches:
        lyp_file = matches[0]
      else:
        raise Exception('Cannot find technology layer properties file %s' % search_str )
      # technology['base_path']

    # Load CML file location
    head, tail = os.path.split(lyp_file)
    technology['base_path'] = os.path.split(head)[0]
    cml_files = [x for x in os.listdir(technology['base_path']) if x.lower().endswith(".cml")]
    if cml_files:
      technology['INTC_CML'] = cml_files[-1]
      technology['INTC_CML_path'] = os.path.join(technology['base_path'],cml_files[-1])
      technology['INTC_CML_version'] = cml_files[-1].replace(tech_name+'_','')
    else:
      technology['INTC_CML'] = None
      technology['INTC_CML_path'] = None
      technology['INTC_CML_version'] = None

    # Layers:
    file = open(lyp_file, 'r') 
    layer_dict = xml_to_dict(file.read())['layer-properties']['properties']
    file.close()
     
    for k in layer_dict:
      layerInfo = k['source'].split('@')[0]
      if 'group-members' in k:
        # encoutered a layer group, look inside:
        j = k['group-members']
        if 'name' in j:
          layerInfo_j = j['source'].split('@')[0]
          technology[j['name']] = pya.LayerInfo(int(layerInfo_j.split('/')[0]), int(layerInfo_j.split('/')[1]))
        else:
          for j in k['group-members']:
            layerInfo_j = j['source'].split('@')[0]
            technology[j['name']] = pya.LayerInfo(int(layerInfo_j.split('/')[0]), int(layerInfo_j.split('/')[1]))
        if k['source'] != '*/*@*':
          technology[k['name']] = pya.LayerInfo(int(layerInfo.split('/')[0]), int(layerInfo.split('/')[1]))
      else:
        technology[k['name']] = pya.LayerInfo(int(layerInfo.split('/')[0]), int(layerInfo.split('/')[1]))

    return technology
# end of get_technology_by_name(tech_name)
# test example: give it a name of a technology, e.g., GSiP
# print(get_technology_by_name('EBeam'))
# print(get_technology_by_name('GSiP'))

# Get the current Technology
def get_technology(verbose=False, query_activecellview_technology=False):
    if verbose:
      print("get_technology()")
    from ._globals import KLAYOUT_VERSION
    technology = {}

    # defaults:
    technology['DevRec'] = pya.LayerInfo(68, 0)
    technology['Waveguide'] = pya.LayerInfo(1, 0)
    technology['Si'] = pya.LayerInfo(1, 0)
    technology['PinRec'] = pya.LayerInfo(69, 0)
    technology['Lumerical'] = pya.LayerInfo(733, 0)
    technology['Text'] = pya.LayerInfo(10, 0)
    technology_name = 'EBeam'

    lv = pya.Application.instance().main_window().current_view()
    if lv == None:
      # no layout open; return a default technology
      print ("No view selected")
      technology['dbu']=0.001
      technology['technology_name']=technology_name
      return technology

    # "lv.active_cellview().technology" crashes in KLayout 0.24.10 when loading a GDS file (technology not defined yet?) but works otherwise
    if KLAYOUT_VERSION > 24 or query_activecellview_technology or lv.title != '<empty>': 
      technology_name = lv.active_cellview().technology

    technology['technology_name'] = technology_name
    
    if KLAYOUT_VERSION > 24:
      technology['dbu'] = pya.Technology.technology_by_name(technology_name).dbu
    else:
      if pya.Application.instance().main_window().current_view().active_cellview().is_valid():
        technology['dbu'] = pya.Application.instance().main_window().current_view().active_cellview().layout().dbu
      else:
        technology['dbu'] = 0.001
      
    itr = lv.begin_layers()
    while True:
      if itr == lv.end_layers():
        break
      else:
        layerInfo = itr.current().source.split('@')[0]
        if layerInfo == '*/*':
          # likely encoutered a layer group, skip it
          pass
        else:
          if ' ' in layerInfo:
            layerInfo = layerInfo.split(' ')[1]
          technology[itr.current().name] = pya.LayerInfo(int(layerInfo.split('/')[0]), int(layerInfo.split('/')[1]))
        technology[itr.current().name+'_color'] = itr.current().fill_color
        itr.next()
    return technology


'''
Load Waveguide configuration
These are technology specific, and located in the tech folder, named WAVEGUIDES.xml
'''
def load_Waveguides():
  import os, fnmatch
  from .utils import get_technology
  TECHNOLOGY = get_technology()
  tech_name = TECHNOLOGY['technology_name']
  paths = []
  for root, dirnames, filenames in os.walk(pya.Application.instance().application_data_path(), followlinks = True):
    [paths.append(os.path.join(root, filename)) for filename in fnmatch.filter(filenames, 'WAVEGUIDES.xml') if tech_name in root]
  
  waveguides=[]
  if paths:
    with open(paths[0], 'r') as file:
      waveguides = xml_to_dict(file.read())
      waveguides = waveguides['waveguides']['waveguide']
      for waveguide in waveguides:
        if not isinstance(waveguide['component'], list):
          waveguide['component'] = [waveguide['component']]
<<<<<<< HEAD
  return waveguides if waveguides else None
=======

  # *** lukasc comment: I think the following piece can be combined with the above.
  # if not paths, then load GSiP's WAVEGUIDE.xml, then proceed to "if paths"
  if not tech_name == 'GSiP':
    paths = []
    for root, dirnames, filenames in os.walk(pya.Application.instance().application_data_path(), followlinks = True):
      [paths.append(os.path.join(root, filename)) for filename in fnmatch.filter(filenames, 'WAVEGUIDES.xml') if 'GSiP' in root]
    if paths:
      with open(paths[0], 'r') as file:
        defaults = xml_to_dict(file.read())
        defaults = defaults['waveguides']['waveguide']
        for waveguide in defaults:
          if not isinstance(waveguide['component'], list):
            waveguide['component'] = [waveguide['component']]

  # *** lukasc comment:
  # all this assumes that the waveguide types are always Strip+Slot+Rib
  # for some technologies, this may not make sense, e.g., there may be multiple rib types
  # such as shallow etch 60 nm, or shallow etch 150 nm.
  # and some people might not want slots
  # better if the waveguide types is something that is read from the XML, and GUI adjusted accordingly
  if waveguides:
    if not any([waveguide['name'] == 'Strip' for waveguide in waveguides]):
      waveguides.append([x for x in defaults if x['name'] == 'Strip'][0])
    if not any([waveguide['name'] == 'Slot' for waveguide in waveguides]):
      waveguides.append([x for x in defaults if x['name'] == 'Slot'][0])
    if not any([waveguide['name'] == 'Ridge' for waveguide in waveguides]):
      waveguides.append([x for x in defaults if x['name'] == 'Ridge'][0])
    return waveguides
  else:
    return defaults
>>>>>>> 6db6f10a

'''
Load Calibre configuration
These are technology specific, and located in the tech folder, named CALIBRE.xml
'''
def load_Calibre():
  from .utils import get_technology
  TECHNOLOGY = get_technology()
  tech_name = TECHNOLOGY['technology_name']

  import os, fnmatch
  dir_path = pya.Application.instance().application_data_path()
  search_str = 'CALIBRE.xml'
  matches = []
  for root, dirnames, filenames in os.walk(dir_path, followlinks=True):
      for filename in fnmatch.filter(filenames, search_str):
        if tech_name in root:
          matches.append(os.path.join(root, filename))
  if matches:
    CALIBRE_file = matches[0]
    file = open(CALIBRE_file, 'r') 
    CALIBRE = xml_to_dict(file.read())
    file.close()
    return CALIBRE
  else:
    return None

'''
Load Monte Carlo configuration
These are technology specific, and located in the tech folder, named MONTECARLO.xml
'''
def load_Monte_Carlo():
  import os, fnmatch
  from .utils import get_technology
  TECHNOLOGY = get_technology()
  tech_name = TECHNOLOGY['technology_name']
  paths = []
  for root, dirnames, filenames in os.walk(pya.Application.instance().application_data_path(), followlinks=True):
    [paths.append(os.path.join(root, filename)) for filename in fnmatch.filter(filenames, 'MONTECARLO.xml') if tech_name in root]
  if paths:
    with open(paths[0], 'r') as file:
      montecarlo = xml_to_dict(file.read())
      montecarlo = montecarlo['technologies']['technology']
      if not isinstance(montecarlo, list):
        montecarlo = [montecarlo]
  return montecarlo if montecarlo else None
  
'''
Load Design-for-Test (DFT) rules
These are technology specific, and located in the tech folder, named DFT.xml
'''
def load_DFT():
  from .utils import get_technology
  TECHNOLOGY = get_technology()
  tech_name = TECHNOLOGY['technology_name']

  import os, fnmatch
  dir_path = pya.Application.instance().application_data_path()
  search_str = 'DFT.xml'
  matches = []
  for root, dirnames, filenames in os.walk(dir_path, followlinks=True):
      for filename in fnmatch.filter(filenames, search_str):
        if tech_name in root:
          matches.append(os.path.join(root, filename))
  if matches:
    DFT_file = matches[0]
    file = open(DFT_file, 'r') 
    DFT = xml_to_dict(file.read())
    file.close()
    return DFT
  else:
    return None

'''
Load FDTD settings
These are technology specific, and located in the tech folder, named FDTD.xml
'''
def load_FDTD_settings():
  from .utils import get_technology
  TECHNOLOGY = get_technology()
  tech_name = TECHNOLOGY['technology_name']

  import os, fnmatch
  dir_path = pya.Application.instance().application_data_path()
  search_str = 'FDTD.xml'
  matches = []
  for root, dirnames, filenames in os.walk(dir_path, followlinks=True):
      for filename in fnmatch.filter(filenames, search_str):
        if tech_name in root:
          matches.append(os.path.join(root, filename))
  if matches:
    f = matches[0]
    file = open(f, 'r') 
    FDTD = xml_to_dict(file.read())
    file.close()
    
    FDTD = FDTD['FDTD']
    FDTD1 = {}
    for k in FDTD['floats'].keys():
      FDTD1[k]=float(FDTD['floats'][k])
    for k in FDTD['strings'].keys():
      FDTD1[k]=FDTD['strings'][k]
    return FDTD1
  else:
    return None

def get_layout_variables():
  from .utils import get_technology
  TECHNOLOGY = get_technology()

  # Configure variables to find in the presently selected cell:
  lv = pya.Application.instance().main_window().current_view()
  if lv == None:
    print("No view selected")
    raise UserWarning("No view selected. Make sure you have an open layout.")
  # Find the currently selected layout.
  ly = pya.Application.instance().main_window().current_view().active_cellview().layout() 
  if ly == None:
    raise UserWarning("No layout. Make sure you have an open layout.")
  # find the currently selected cell:
  cv = pya.Application.instance().main_window().current_view().active_cellview()
  cell = pya.Application.instance().main_window().current_view().active_cellview().cell
  if cell == None:
    raise UserWarning("No cell. Make sure you have an open layout.")


  return TECHNOLOGY, lv, ly, cell
   
  
#Define an Enumeration type for Python
def enum(*sequential, **named):
    enums = dict(zip(sequential, range(len(sequential))), **named)
    return type('Enum', (), enums)

# Find all paths, full hierarachy scan, return polygons on top cell. 
# for Verfication
def find_paths(layer, cell = None):
  lv = pya.Application.instance().main_window().current_view()
  if lv == None:
    raise Exception("No view selected")
  if cell is None:
    ly = lv.active_cellview().layout() 
    if ly == None:
      raise Exception("No active layout")
    cell = lv.active_cellview().cell
    if cell == None:
      raise Exception("No active cell")
  else:
    ly = cell.layout()
    
  selection = []
  itr = cell.begin_shapes_rec(ly.layer(layer))
  while not(itr.at_end()):
    if itr.shape().is_path():
      selection.append (itr.shape().path.transformed(itr.trans()))
    itr.next()
    
  return selection

#Return all selected opt_in Text labels. 
# example usage: selected_opt_in_text()[0].shape.text.string
def selected_opt_in_text():
  from .utils import get_layout_variables
  TECHNOLOGY, lv, ly, cell = get_layout_variables()
  
  selection = lv.object_selection
  selection = [o for o in selection if (not o.is_cell_inst()) and o.shape.is_text() and 'opt_in' in o.shape.text.string]
  return selection
  
  
#Return all selected paths. If nothing is selected, select paths automatically
def select_paths(layer, cell = None, verbose=None):
  if verbose:
    print ("SiEPIC.utils.select_paths: layer: %s" % layer)

  lv = pya.Application.instance().main_window().current_view()
  if lv == None:
    raise Exception("No view selected")

  if cell is None:
    ly = lv.active_cellview().layout() 
    if ly == None:
      raise Exception("No active layout")
    cell = lv.active_cellview().cell
    if cell == None:
      raise Exception("No active cell")
  else:
    ly = cell.layout()
    
  selection = lv.object_selection
  if selection == []:
    itr = cell.begin_shapes_rec(ly.layer(layer))
    while not(itr.at_end()):
      if verbose:
        print ("SiEPIC.utils.select_paths: itr: %s" % itr)
      if itr.shape().is_path():
        if verbose:
          print ("SiEPIC.utils.select_paths: path: %s" % itr.shape())
        selection.append(pya.ObjectInstPath())
        selection[-1].layer = ly.layer(layer)
        selection[-1].shape = itr.shape()
        selection[-1].top = cell.cell_index()
        selection[-1].cv_index = 0
      itr.next()
    lv.object_selection = selection
  else:
    lv.object_selection = [o for o in selection if (not o.is_cell_inst()) and o.shape.is_path()]
  if verbose:
    print ("SiEPIC.utils.select_paths: selection: %s" % lv.object_selection)
  return lv.object_selection
  
#Return all selected waveguides. If nothing is selected, select waveguides automatically
#Returns all cell_inst
def select_waveguides(cell = None):
  lv = pya.Application.instance().main_window().current_view()
  if lv == None:
    raise Exception("No view selected")

  if cell is None:
    ly = lv.active_cellview().layout() 
    if ly == None:
      raise Exception("No active layout")
    cell = lv.active_cellview().cell
    if cell == None:
      raise Exception("No active cell")
  else:
    ly = cell.layout()

  selection = lv.object_selection
  if selection == []:
    for instance in cell.each_inst():
      if instance.cell.basic_name() == "Waveguide":
        selection.append(pya.ObjectInstPath())
        selection[-1].top = cell.cell_index()
        selection[-1].append_path(pya.InstElement.new(instance))
    lv.object_selection = selection
  else:
    lv.object_selection = [o for o in selection if o.is_cell_inst() and o.inst().cell.basic_name() == "Waveguide"]
    
  return lv.object_selection
  
#Return all selected instances. 
#Returns all cell_inst
def select_instances(cell = None):
  lv = pya.Application.instance().main_window().current_view()
  if lv == None:
    raise Exception("No view selected")
  if cell is None:
    ly = lv.active_cellview().layout() 
    if ly == None:
      raise Exception("No active layout")
    cell = lv.active_cellview().cell
    if cell == None:
      raise Exception("No active cell")
  else:
    ly = cell.layout()

  selection = lv.object_selection
  if selection == []:
    for instance in cell.each_inst():
      selection.append(pya.ObjectInstPath())
      selection[-1].top = cell.cell_index()
      selection[-1].append_path(pya.InstElement.new(instance))
    lv.object_selection = selection
  else:
    lv.object_selection = [o for o in selection if o.is_cell_inst()]
    
  return lv.object_selection
  

#Find the angle between two vectors (not necessarily the smaller angle)
def angle_b_vectors(u, v):
  from math import atan2, pi
  return (atan2(v.y, v.x)-atan2(u.y, u.x))/pi*180

#Find the angle between two vectors (will always be the smaller angle)
def inner_angle_b_vectors(u, v):
  from math import acos, pi
  return acos((u.x*v.x+u.y*v.y)/(u.abs()*v.abs()))/pi*180

#Find the angle of a vector
def angle_vector(u):
  from math import atan2, pi
  return (atan2(u.y,u.x))/pi*180

#Truncate the angle
def angle_trunc(a, trunc):
  return ((a%trunc)+trunc)%trunc


# Calculate the recommended number of points in a circle, based on 
# http://stackoverflow.com/questions/11774038/how-to-render-a-circle-with-as-few-vertices-as-possible
def points_per_circle(radius):
  from math import acos, pi, ceil
  from .utils import get_technology
  TECHNOLOGY = get_technology()
  err = 1e3*TECHNOLOGY['dbu']/2
  return int(ceil(2*pi/acos(2 * (1 - err / radius)**2 - 1))) if radius > 0.1 else 100

def arc(r, theta_start, theta_stop):
  # function to draw an arc of waveguide
  # radius: radius
  # w: waveguide width
  # length units in dbu
  # theta_start, theta_stop: angles for the arc
  # angles in degrees

  from math import pi, cos, sin
  from .utils import points_per_circle
  
  circle_fraction = abs(theta_stop-theta_start) / 360.0
  npoints = int(points_per_circle(r) * circle_fraction)
  if npoints==0:
    npoints = 1
  da = 2 * pi / npoints * circle_fraction # increment, in radians
  pts = []
  th = theta_start / 360.0 * 2 * pi
  for i in range(0, npoints+1):
    pts.append(pya.Point.from_dpoint(pya.DPoint((r*cos(i*da+th))/1, (r*sin(i*da+th))/1)))
  return pts

def arc_xy(x, y, r, theta_start, theta_stop):
  # function to draw an arc of waveguide
  # radius: radius
  # w: waveguide width
  # length units in dbu
  # theta_start, theta_stop: angles for the arc
  # angles in degrees

  from math import pi, cos, sin
  from .utils import points_per_circle
  
  circle_fraction = abs(theta_stop-theta_start) / 360.0
  npoints = int(points_per_circle(r) * circle_fraction)
  if npoints==0:
    npoints = 1
  da = 2 * pi / npoints * circle_fraction # increment, in radians
  pts = []
  th = theta_start / 360.0 * 2 * pi
  for i in range(0, npoints+1):
    pts.append(pya.Point.from_dpoint(pya.DPoint((x+r*cos(i*da+th))/1, (y+r*sin(i*da+th))/1)))
  return pts

def arc_wg(radius, w, theta_start, theta_stop):
  # function to draw an arc of waveguide
  # radius: radius
  # w: waveguide width
  # length units in dbu
  # theta_start, theta_stop: angles for the arc
  # angles in degrees

  from math import pi, cos, sin
  from .utils import points_per_circle
  
  circle_fraction = abs(theta_stop-theta_start) / 360.0
  npoints = int(points_per_circle(radius) * circle_fraction)
  if npoints==0:
    npoints = 1
  da = 2 * pi / npoints * circle_fraction # increment, in radians
  pts = []
  th = theta_start / 360.0 * 2 * pi
  for i in range(0, npoints+1):
    pts.append(pya.Point.from_dpoint(pya.DPoint(((radius+w/2)*cos(i*da+th))/1, ((radius+w/2)*sin(i*da+th))/1)))
  for i in range(npoints, -1, -1):
    pts.append(pya.Point.from_dpoint(pya.DPoint(((radius-w/2)*cos(i*da+th))/1, ((radius-w/2)*sin(i*da+th))/1)))
  return pya.Polygon(pts)

def arc_wg_xy(x, y, r, w, theta_start, theta_stop):
  # function to draw an arc of waveguide
  # x, y: location of the origin
  # r: radius
  # w: waveguide width
  # length units in dbu
  # theta_start, theta_stop: angles for the arc
  # angles in degrees

  from math import pi, cos, sin
  from .utils import points_per_circle
  
  circle_fraction = abs(theta_stop-theta_start) / 360.0
  npoints = int(points_per_circle(r) * circle_fraction)
  if npoints==0:
    npoints = 1
  da = 2 * pi / npoints * circle_fraction # increment, in radians
  pts = []
  th = theta_start / 360.0 * 2 * pi
  for i in range(0, npoints+1):
    pts.append(pya.Point.from_dpoint(pya.DPoint((x+(r+w/2)*cos(i*da+th))/1, (y+(r+w/2)*sin(i*da+th))/1)))
  for i in range(npoints, -1, -1):
    pts.append(pya.Point.from_dpoint(pya.DPoint((x+(r-w/2)*cos(i*da+th))/1, (y+(r-w/2)*sin(i*da+th))/1)))
  return pya.Polygon(pts)


#Create a bezier curve. While there are parameters for start and stop in degrees, this is currently only implemented for 90 degree bends
def arc_bezier(radius, start, stop, bezier):
  from math import sin, cos, pi
  N=100
  L = radius  # effective bend radius / Length of the bend
  diff = 1./(N-1) # convert int to float
  xp=[0, (1-bezier)*L, L, L]
  yp=[0, 0, bezier*L, L]
  xA = xp[3] - 3*xp[2] + 3*xp[1] - xp[0]
  xB = 3*xp[2] - 6*xp[1] + 3*xp[0]
  xC = 3*xp[1] - 3*xp[0]
  xD = xp[0]
  yA = yp[3] - 3*yp[2] + 3*yp[1] - yp[0]
  yB = 3*yp[2] - 6*yp[1] + 3*yp[0]
  yC = 3*yp[1] - 3*yp[0]
  yD = yp[0]
  
  pts = [pya.Point(-L,0) + pya.Point(xD, yD)]
  for i in range(1, N-1):
    t = i*diff
    pts.append(pya.Point(-L,0) + pya.Point(t**3*xA + t**2*xB + t*xC + xD, t**3*yA + t**2*yB + t*yC + yD))
  pts.extend([pya.Point(0, L-1), pya.Point(0,L)])
  return pts

#Take a list of points and create a polygon of width 'width' 
def arc_to_waveguide(pts, width):
  return pya.Polygon(translate_from_normal(pts, -width/2.) + translate_from_normal(pts, width/2.)[::-1])

#Translate each point by its normal a distance 'trans'
def translate_from_normal(pts, trans):
#  pts = [pya.DPoint(pt) for pt in pts]
  pts = [pt.to_dtype(1) for pt in pts]
  from math import cos, sin, pi
  d = 1./(len(pts)-1)
  a = angle_vector(pts[1]-pts[0])*pi/180 + (pi/2 if trans > 0 else -pi/2)
  tpts = [pts[0] + pya.DPoint(abs(trans)*cos(a), abs(trans)*sin(a))]
  
  for i in range(1, len(pts)-1):
    dpt = (pts[i+1]-pts[i-1])*(2/d)
    tpts.append(pts[i] + pya.DPoint(-dpt.y, dpt.x)*(trans/1/dpt.abs()))
    
  a = angle_vector(pts[-1]-pts[-2])*pi/180 + (pi/2 if trans > 0 else -pi/2)
  tpts.append(pts[-1] + pya.DPoint(abs(trans)*cos(a), abs(trans)*sin(a)))
  
  #Make ends manhattan
  if abs(tpts[0].x - pts[0].x) > abs(tpts[0].y - pts[0].y):
    tpts[0].y = pts[0].y
  else:
    tpts[0].x = pts[0].x
  if abs(tpts[-1].x - pts[-1].x) > abs(tpts[-1].y - pts[-1].y):
    tpts[-1].y = pts[-1].y
  else:
    tpts[-1].x = pts[-1].x
#  return [pya.Point(pt) for pt in tpts]
  return [pt.to_itype(1) for pt in tpts]

#Check if point c intersects the segment defined by pts a and b
def pt_intersects_segment(a, b, c):
  """ How can you determine a point is between two other points on a line segment?
  http://stackoverflow.com/questions/328107/how-can-you-determine-a-point-is-between-two-other-points-on-a-line-segment
  by Cyrille Ka.  Check if c is between a and b? """
  cross = abs((c.y - a.y) * (b.x - a.x) - (c.x - a.x) * (b.y - a.y))
  if round(cross, 5) != 0 : return False

  dot = (c.x - a.x) * (b.x - a.x) + (c.y - a.y)*(b.y - a.y)
  if dot < 0 : return False
  return False if dot > (b.x - a.x)*(b.x - a.x) + (b.y - a.y)*(b.y - a.y) else True


#Add bubble to a cell
# Example
# cell = pya.Application.instance().main_window().current_view().active_cellview().cell
# layout_pgtext(cell, LayerInfo(10, 0), 0, 0, "test", 1)
def layout_pgtext(cell, layer, x, y, text, mag, inv = False):
  pcell = cell.layout().create_cell("TEXT", "Basic", {"text": text, 
                                                      "layer": layer, 
                                                      "mag": mag,
                                                      "inverse": inv })
  dbu = cell.layout().dbu
  cell.insert(pya.CellInstArray(pcell.cell_index(), pya.Trans(pya.Trans.R0, x/dbu, y/dbu)))


'''
return all opt_in labels:
 text_out: HTML text
 opt_in: a Dictionary
'''
def find_automated_measurement_labels(topcell=None, LayerTextN=None):
  # example usage:
  # topcell = pya.Application.instance().main_window().current_view().active_cellview().cell
  # LayerText = pya.LayerInfo(10, 0)
  # LayerTextN = topcell.layout().layer(LayerText)
  # find_automated_measurement_labels(topcell, LayerTextN)
  import string
  if not LayerTextN:
    from .utils import get_technology, find_paths
    TECHNOLOGY = get_technology()
    dbu=TECHNOLOGY['dbu']
    LayerTextN=TECHNOLOGY['Text']
  if not topcell:
    lv = pya.Application.instance().main_window().current_view()
    if lv == None:
      print("No view selected")
      raise UserWarning("No view selected. Make sure you have an open layout.")
    # Find the currently selected layout.
    ly = pya.Application.instance().main_window().current_view().active_cellview().layout() 
    if ly == None:
      raise UserWarning("No layout. Make sure you have an open layout.")
    # find the currently selected cell:
    cv = pya.Application.instance().main_window().current_view().active_cellview()
    topcell = pya.Application.instance().main_window().current_view().active_cellview().cell
    if topcell == None:
      raise UserWarning("No cell. Make sure you have an open layout.")
    
  text_out = '% X-coord, Y-coord, Polarization, wavelength, type, deviceID, params <br>'
  dbu = topcell.layout().dbu
  iter = topcell.begin_shapes_rec(topcell.layout().layer(LayerTextN))
  i=0
  texts=[] # pya Text, for Verification
  opt_in = [] # dictionary containing everything extracted from the opt_in labels.
  while not(iter.at_end()):
    if iter.shape().is_text():
      text = iter.shape().text
      if text.string.find("opt_in") > -1:
        i+=1
        text2 = iter.shape().text.transformed(iter.itrans())
        texts.append(text2)
        fields = text.string.split("_")
        while len(fields) < 7:
          fields.append('comment')
        opt_in.append ({'opt_in': text.string, 'x': int(text2.x*dbu), 'y': int(text2.y*dbu), 'pol': fields[2], 'wavelength': fields[3], 'type': fields[4], 'deviceID': fields[5], 'params': fields[6:], 'Text': text2 })
        params_txt = ''
        for f in fields[6:]:
          params_txt += ', ' + str(f)
        text_out += "%s, %s, %s, %s, %s, %s%s<br>" %(int(text2.x*dbu), int(text2.y*dbu), fields[2], fields[3],fields[4],fields[5],params_txt )
    iter.next()
  text_out += "<br> Number of automated measurement labels: %s.<br>" % i
  return text_out, opt_in



try:
  advance_iterator = next
except NameError:
  def advance_iterator(it):
    return it.next()
    


# XML to Dict parser, from:
# https://stackoverflow.com/questions/2148119/how-to-convert-an-xml-string-to-a-dictionary-in-python/10077069
def etree_to_dict(t):
  from collections import defaultdict
  d = {t.tag: {} if t.attrib else None}
  children = list(t)
  if children:
    dd = defaultdict(list)
    for dc in map(etree_to_dict, children):
      for k, v in dc.items():
        dd[k].append(v)
    d = {t.tag: {k:v[0] if len(v) == 1 else v for k, v in dd.items()}}
  if t.attrib:
    d[t.tag].update(('@' + k, v) for k, v in t.attrib.items())
  if t.text:
    text = t.text.strip()
    if children or t.attrib:
      if text:
        d[t.tag]['#text'] = text
    else:
      d[t.tag] = text
  return d

def xml_to_dict(t):
  from xml.etree import cElementTree as ET
  try:
    e = ET.XML(t)
  except:
    raise UserWarning("Error in the XML file.")
  return etree_to_dict(e)
  

def eng_str(x):
    import math
    # x input in meters
    # output in meters, engineering notation, rounded to 1 nm
    
    EngExp_notation = 1 # 1 = "1.0e-6", 0 = "1.0u"
    x = round(x*1E9)/1E9
    y = abs(x)
    if y == 0:
      return '0'
    else:
      exponent = int(math.floor(math.log10(y)))
      engr_exponent = exponent - exponent%3
      if engr_exponent == -3:
        str_engr_exponent = "m"
        z = y/10**engr_exponent
      elif engr_exponent == -6:
        str_engr_exponent = "u"
        z = y/10**engr_exponent
      elif engr_exponent == -9:
        str_engr_exponent = "n"
        z = y/10**engr_exponent
      else:
        str_engr_exponent = ""
        z = y/10**engr_exponent
      sign = '-' if x < 0 else ''
      if EngExp_notation:
        return sign+str(z)+'E'+str(engr_exponent)
#      return sign+ '%3.3f' % z +str(str_engr_exponent)
      else:
        return sign+ str(z) +str(str_engr_exponent)


# Save an SVG file for the component, for INTC icons
def svg_from_component(component, filename, verbose = False):
#  from utils import get_technology
  TECHNOLOGY = get_technology() 
  
  # get polygons from component
  polygons = component.get_polygons(include_pins=False)

  x,y = component.DevRec_polygon.bbox().center().x, component.DevRec_polygon.bbox().center().y
  width,height = component.DevRec_polygon.bbox().width(), component.DevRec_polygon.bbox().height()
  scale = max(width,height)/0.64
  s1,s2 = (64,64*height/width) if width > height else (64*width/height,64)
  
  polygons_vertices = [[[round((vertex.x-x)*100./scale+s1/2,2), round((y-vertex.y)*100./scale+s2/2,2)] for vertex in p.each_point()] for p in [p.to_simple_polygon() for p in polygons] ]
 
  import svgwrite
  try:  # not sure why the first time it gives an error (Windows 8.1 lukas VM)
    dwg = svgwrite.Drawing(filename, size=(str(s1)+'%', str(s2)+'%'),debug=False)
  except:
    pass
  try:
    from imp import reload
    reload(svgwrite)
    dwg = svgwrite.Drawing(filename, size=(str(s1)+'%', str(s2)+'%'),debug=False)
  except:
    print(" SiEPIC.utils.svg_from_component: could not generate svg")
    return
    
  if TECHNOLOGY['Waveguide_color'] > 0:
    c=bytearray.fromhex(hex(TECHNOLOGY['Waveguide_color'])[4:-1])
  else:
    c=[150,50,50]
  color = svgwrite.rgb(c[0], c[1], c[2], 'RGB')
  for i in range(0,len(polygons_vertices)):
    if verbose:
      print ('polygon: %s' %polygons_vertices[i])
    p = dwg.add (dwg.polyline(polygons_vertices[i], fill=color,debug=False))  # stroke=color
    
  dwg.save()

<|MERGE_RESOLUTION|>--- conflicted
+++ resolved
@@ -220,41 +220,7 @@
       for waveguide in waveguides:
         if not isinstance(waveguide['component'], list):
           waveguide['component'] = [waveguide['component']]
-<<<<<<< HEAD
   return waveguides if waveguides else None
-=======
-
-  # *** lukasc comment: I think the following piece can be combined with the above.
-  # if not paths, then load GSiP's WAVEGUIDE.xml, then proceed to "if paths"
-  if not tech_name == 'GSiP':
-    paths = []
-    for root, dirnames, filenames in os.walk(pya.Application.instance().application_data_path(), followlinks = True):
-      [paths.append(os.path.join(root, filename)) for filename in fnmatch.filter(filenames, 'WAVEGUIDES.xml') if 'GSiP' in root]
-    if paths:
-      with open(paths[0], 'r') as file:
-        defaults = xml_to_dict(file.read())
-        defaults = defaults['waveguides']['waveguide']
-        for waveguide in defaults:
-          if not isinstance(waveguide['component'], list):
-            waveguide['component'] = [waveguide['component']]
-
-  # *** lukasc comment:
-  # all this assumes that the waveguide types are always Strip+Slot+Rib
-  # for some technologies, this may not make sense, e.g., there may be multiple rib types
-  # such as shallow etch 60 nm, or shallow etch 150 nm.
-  # and some people might not want slots
-  # better if the waveguide types is something that is read from the XML, and GUI adjusted accordingly
-  if waveguides:
-    if not any([waveguide['name'] == 'Strip' for waveguide in waveguides]):
-      waveguides.append([x for x in defaults if x['name'] == 'Strip'][0])
-    if not any([waveguide['name'] == 'Slot' for waveguide in waveguides]):
-      waveguides.append([x for x in defaults if x['name'] == 'Slot'][0])
-    if not any([waveguide['name'] == 'Ridge' for waveguide in waveguides]):
-      waveguides.append([x for x in defaults if x['name'] == 'Ridge'][0])
-    return waveguides
-  else:
-    return defaults
->>>>>>> 6db6f10a
 
 '''
 Load Calibre configuration
