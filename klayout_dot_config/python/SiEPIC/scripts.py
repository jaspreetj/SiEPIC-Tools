
#################################################################################
#                SiEPIC Tools - scripts                                         #
#################################################################################
'''

path_to_waveguide
roundpath_to_waveguide
waveguide_to_path
waveguide_length
waveguide_length_diff
waveguide_heal
auto_route
snap_component
delete_top_cells
compute_area
calibreDRC
auto_coord_extract
calculate_area
trim_netlist
layout_check
open_PDF_files
open_folder
user_select_opt_in
fetch_measurement_data_from_github
measurement_vs_simulation
resize waveguide
replace_cell
'''


import pya


def path_to_waveguide(params=None, cell=None, lv_commit=True, GUI=False, verbose=False, select_waveguides=False):
    from . import _globals
    from .utils import select_paths, get_layout_variables
    TECHNOLOGY, lv, ly, top_cell = get_layout_variables()
    if not cell:
        cell = top_cell

    if verbose:
        print("SiEPIC.scripts path_to_waveguide()" )

    if lv_commit:
        lv.transaction("Path to Waveguide")

    if params is None:
        params = _globals.WG_GUI.get_parameters(GUI)
    if params is None:
        print("SiEPIC.scripts path_to_waveguide(): no params; returning")
        return
    if verbose:
        print("SiEPIC.scripts path_to_waveguide(): params = %s" % params)
    selected_paths = select_paths(TECHNOLOGY['Waveguide'], cell, verbose=verbose)
    if verbose:
        print("SiEPIC.scripts path_to_waveguide(): selected_paths = %s" % selected_paths)
    selection = []

    warning = pya.QMessageBox()
    warning.setStandardButtons(pya.QMessageBox.Yes | pya.QMessageBox.Cancel)
    warning.setDefaultButton(pya.QMessageBox.Yes)
    if not selected_paths:
        warning.setText(
            "Warning: Cannot make Waveguides - No Path objects selected or found in the layout.")
        if(pya.QMessageBox_StandardButton(warning.exec_()) == pya.QMessageBox.Cancel):
            return
    for obj in selected_paths:
        path = obj.shape.path
        path.unique_points()
        if not path.is_manhattan_endsegments():
            warning.setText(
                "Warning: Waveguide segments (first, last) are not Manhattan (vertical, horizontal).")
            warning.setInformativeText("Do you want to Proceed?")
            if(pya.QMessageBox_StandardButton(warning.exec_()) == pya.QMessageBox.Cancel):
                return
        if not path.is_manhattan():
            warning.setText(
                "Error: Waveguide segments are not Manhattan (vertical, horizontal). This is not supported in SiEPIC-Tools.")
            warning.setInformativeText("Do you want to Proceed?")
            if(pya.QMessageBox_StandardButton(warning.exec_()) == pya.QMessageBox.Cancel):
                return
        if not path.radius_check(params['radius'] / TECHNOLOGY['dbu']):
            warning.setText(
                "Warning: One of the waveguide segments has insufficient length to accommodate the desired bend radius.")
            warning.setInformativeText("Do you want to Proceed?")
            if(pya.QMessageBox_StandardButton(warning.exec_()) == pya.QMessageBox.Cancel):
                return

        path.snap(cell.find_pins())
        Dpath = path.to_dtype(TECHNOLOGY['dbu'])
        if ('DevRec' not in [wg['layer'] for wg in params['wgs']]):
            width_devrec = max([wg['width'] for wg in params['wgs']]) + _globals.WG_DEVREC_SPACE * 2
            params['wgs'].append({'width': width_devrec, 'layer': 'DevRec', 'offset': 0.0})
        try:
            pcell = ly.create_cell("Waveguide", TECHNOLOGY['technology_name'], {"path": Dpath,
                                                                                "radius": params['radius'],
                                                                                "width": params['width'],
                                                                                "adiab": params['adiabatic'],
                                                                                "bezier": params['bezier'],
                                                                                "layers": [wg['layer'] for wg in params['wgs']],
                                                                                "widths": [wg['width'] for wg in params['wgs']],
                                                                                "offsets": [wg['offset'] for wg in params['wgs']]})
            print("SiEPIC.scripts.path_to_waveguide(): Waveguide from %s, %s" %
                  (TECHNOLOGY['technology_name'], pcell))
        except:
            pass
        if not pcell:
            try:
                pcell = ly.create_cell("Waveguide", "SiEPIC General", {"path": Dpath,
                                                                       "radius": params['radius'],
                                                                       "width": params['width'],
                                                                       "adiab": params['adiabatic'],
                                                                       "bezier": params['bezier'],
                                                                       "layers": [wg['layer'] for wg in params['wgs']],
                                                                       "widths": [wg['width'] for wg in params['wgs']],
                                                                       "offsets": [wg['offset'] for wg in params['wgs']]})
                print("SiEPIC.scripts.path_to_waveguide(): Waveguide from SiEPIC General, %s" % pcell)
            except:
                pass
        if not pcell:
            raise Exception(
                "'Waveguide' in 'SiEPIC General' library is not available. Check that the library was loaded successfully.")
        selection.append(pya.ObjectInstPath())
        selection[-1].top = obj.top
        selection[-1].append_path(pya.InstElement.new(cell.insert(
            pya.CellInstArray(pcell.cell_index(), pya.Trans(pya.Trans.R0, 0, 0)))))

        obj.shape.delete()

    lv.clear_object_selection()
    if select_waveguides:
        lv.object_selection = selection
    if lv_commit:
        lv.commit()

'''
convert a KLayout ROUND_PATH, which was used to make a waveguide
in SiEPIC_EBeam_PDK versions up to v0.1.41, back to a Path, then waveguide.
This allows the user to migrate designs to the new Waveguide PCell.
'''


def roundpath_to_waveguide(verbose=False):

    from . import _globals
    from .utils import get_layout_variables
#  from .scripts import path_to_waveguide
    TECHNOLOGY, lv, ly, cell = get_layout_variables()
    dbu = TECHNOLOGY['dbu']

    # Record a transaction, to enable "undo"
    lv.transaction("ROUND_PATH to Waveguide")

    if verbose:
        print("SiEPIC.scripts.roundpath_to_waveguide()")

    # record objects to delete:
    to_delete = []
    # new objects will become selected after the waveguide-to-path operation
    new_selection = []
    # Find the selected objects
    object_selection = lv.object_selection   # returns ObjectInstPath[].

    Waveguide_Types = ["ROUND_PATH"]

    if object_selection == []:
        if verbose:
            print("Nothing selected.  Automatically selecting waveguides.")
        # find all instances, specifically, Waveguides:
        for inst in cell.each_inst():
            if verbose:
                print("Cell: %s" % (inst.cell.basic_name()))
            if inst.cell.basic_name() in Waveguide_Types:
                n = len(object_selection)
                object_selection.append(pya.ObjectInstPath())
                object_selection[n].top = cell.cell_index()
                object_selection[n].append_path(pya.InstElement.new(inst))
        # Select the newly added objects
        lv.object_selection = object_selection

    is_ROUNDPATH = False
    for o in object_selection:
        # Find the selected waveguides
        if o.is_cell_inst():
            if verbose:
                print("Selected object is a cell.")
            oinst = o.inst()
            if oinst.is_pcell():
                c = oinst.cell
                # and c.pcell_parameters_by_name()['layer'] == LayerSi:
                if c.basic_name() in Waveguide_Types:
                    LayerSiN = c.pcell_parameters_by_name()['layer']
                    radius = c.pcell_parameters_by_name()['radius']
                    if verbose:
                        print("%s on Layer %s." % (c.basic_name(), LayerSiN))
                    is_ROUNDPATH = True
                    trans = oinst.trans

        elif o.shape:
            if verbose:
                print("Selected object is a shape.")
            c = o.shape.cell
            # and c.pcell_parameters_by_name()['layer'] == LayerSi:
            if c.basic_name() in Waveguide_Types and c.is_pcell_variant():
                # we have a waveguide GUIDING_LAYER selected
                LayerSiN = c.pcell_parameters_by_name()['layer']
                radius = c.pcell_parameters_by_name()['radius']
                if verbose:
                    print("Selected object is a GUIDING_LAYER in %s on Layer %s." %
                          (c.basic_name(), LayerSiN))
                trans = o.source_trans().s_trans()
                o_instpathlen = o.path_length()
                oinst = o.path_nth(o_instpathlen - 1).inst()
                is_ROUNDPATH = True

        # We now have a waveguide ROUND_PATH PCell, with variables: o
        # (ObjectInstPath), oinst (Instance), c (Cell)
        if is_ROUNDPATH == True:
            path_obj = c.pcell_parameters_by_name()['path']
            if verbose:
                print(path_obj)
            wg_width = path_obj.width / dbu
            # convert wg_path (in microns) to database numbers

            from ._globals import KLAYOUT_VERSION
            if KLAYOUT_VERSION > 24:
                new_wg = cell.shapes(ly.layer(TECHNOLOGY['Waveguide'])).insert(
                    path_obj.transformed(trans.to_dtype(TECHNOLOGY['dbu'])))
            else:
                v = pya.MessageBox.warning(
                    "KLayout 0.25 or higher required.", "ROUND_PATH to Waveguide is implemented using KLayout 0.25 or higher functionality.", pya.MessageBox.Ok)
                return

            # Leave the newly created path selected, to convert after
            new_selection.append(pya.ObjectInstPath())
            new_selection[-1].layer = ly.layer(TECHNOLOGY['Waveguide'])
            new_selection[-1].shape = new_wg
            new_selection[-1].top = o.top
            new_selection[-1].cv_index = o.cv_index

            to_delete.append(oinst)  # delete the instance; leaves behind the cell if it's not used

    # Clear the layout view selection:
    lv.clear_object_selection()
    # Select the newly added objects
    lv.object_selection = new_selection

    # Convert the selected paths to a Waveguide:
    path_to_waveguide(lv_commit=False, verbose=verbose)

    # Record a transaction, to enable "undo"
    lv.commit()

    if not(is_ROUNDPATH):
        v = pya.MessageBox.warning(
            "No ROUND_PATH selected", "No ROUND_PATH selected.\nPlease select a ROUND_PATH. \nIt will get converted to a path.", pya.MessageBox.Ok)


def waveguide_to_path(cell=None):
    from . import _globals
    from .utils import select_waveguides, get_layout_variables

    if cell is None:
        TECHNOLOGY, lv, ly, cell = get_layout_variables()
    else:
        TECHNOLOGY, lv, _, _ = get_layout_variables()
        ly = cell.layout()

    lv.transaction("waveguide to path")

    # record objects to delete:
    to_delete = []

    waveguides = select_waveguides(cell)
    selection = []
    for obj in waveguides:
        # path from waveguide guiding shape
        waveguide = obj.inst()

        from ._globals import KLAYOUT_VERSION

        if KLAYOUT_VERSION > 24:
            path = waveguide.cell.pcell_parameters_by_name()['path']
        else:
            # waveguide path and width from Waveguide PCell
            path1 = waveguide.cell.pcell_parameters_by_name()['path']
            path = pya.Path()
            path.width = waveguide.cell.pcell_parameters_by_name()['width'] / TECHNOLOGY['dbu']
            pts = []
            for pt in [pt1 for pt1 in (path1).each_point()]:
                if type(pt) == pya.Point:
                    # for instantiated PCell
                    pts.append(pya.Point())
                else:
                    # for waveguide from path
                    pts.append(pya.Point().from_dpoint(pt * (1 / TECHNOLOGY['dbu'])))
            path.points = pts

        selection.append(pya.ObjectInstPath())
        selection[-1].layer = ly.layer(TECHNOLOGY['Waveguide'])
        # DPath.transformed requires DTrans. waveguide.trans is a Trans object
        if KLAYOUT_VERSION > 24:
            selection[-1].shape = cell.shapes(ly.layer(TECHNOLOGY['Waveguide'])).insert(
                path.transformed(waveguide.trans.to_dtype(TECHNOLOGY['dbu'])))
        else:
            selection[-1].shape = cell.shapes(ly.layer(TECHNOLOGY['Waveguide'])).insert(
                path.transformed(pya.Trans(waveguide.trans.disp.x, waveguide.trans.disp.y)))

        selection[-1].top = obj.top
        selection[-1].cv_index = obj.cv_index

        # deleting the instance was ok, but would leave the cell which ends up as
        # an uninstantiated top cell
        to_delete.append(obj.inst())

    # deleting instance or cell should be done outside of the for loop,
    # otherwise each deletion changes the instance pointers in KLayout's
    # internal structure
    [t.delete() for t in to_delete]

    # Clear the layout view selection, since we deleted some objects (but
    # others may still be selected):
    lv.clear_object_selection()
    # Select the newly added objects
    lv.object_selection = selection
    # Record a transaction, to enable "undo"
    lv.commit()


def waveguide_length():

    from .utils import get_layout_variables
    TECHNOLOGY, lv, ly, cell = get_layout_variables()
    import SiEPIC.utils

    selection = lv.object_selection
    if len(selection) == 1 and selection[0].inst().is_pcell() and "Waveguide" in selection[0].inst().cell.basic_name():
        cell = selection[0].inst().cell
        area = SiEPIC.utils.advance_iterator(cell.each_shape(
            cell.layout().layer(TECHNOLOGY['Waveguide']))).polygon.area()
        width = cell.pcell_parameters_by_name()['width'] / cell.layout().dbu
        pya.MessageBox.warning("Waveguide Length", "Waveguide length (um): %s" %
                               str(area / width * cell.layout().dbu), pya.MessageBox.Ok)
    else:
        pya.MessageBox.warning("Selection is not a waveguide",
                               "Select one waveguide you wish to measure.", pya.MessageBox.Ok)


def waveguide_length_diff():
<<<<<<< HEAD

=======
>>>>>>> bc9fdaed
    from .utils import get_layout_variables, select_waveguides
    TECHNOLOGY, lv, ly, cell = get_layout_variables()
    import pya
    import numpy as np
    from math import exp, sqrt, pi  
    from copy import deepcopy
    from SiEPIC import utils, _globals
    import SiEPIC
    import time, os, fnmatch
    from SiEPIC.utils import get_technology, xml_to_dict
    os.chdir('C:\\Users\\root\\KLayout\\python\\SiEPIC\\lumerical')
<<<<<<< HEAD


=======


>>>>>>> bc9fdaed
    # calculate length difference
    selection = lv.object_selection
    if len(selection) == 2 and selection[0].inst().is_pcell() and "Waveguide" in selection[0].inst().cell.basic_name() and selection[1].inst().is_pcell() and "Waveguide" in selection[1].inst().cell.basic_name():
        cell = selection[0].inst().cell
        area1 = SiEPIC.utils.advance_iterator(cell.each_shape(
            cell.layout().layer(TECHNOLOGY['Waveguide']))).polygon.area()
        width1 = cell.pcell_parameters_by_name()['width'] / cell.layout().dbu
        cell = selection[1].inst().cell
        area2 = SiEPIC.utils.advance_iterator(cell.each_shape(
            cell.layout().layer(TECHNOLOGY['Waveguide']))).polygon.area()
        width2 = cell.pcell_parameters_by_name()['width'] / cell.layout().dbu
        dbu = cell.layout().dbu
        length1 = (area1 / width1)*dbu
        length2 = (area2 / width2)*dbu        
        
        # function to find the nearest value in aa 2d array
        def find_nearest(array, value):
            array = np.asarray(array)
            idx = (np.abs(array - value)).argmin()
            return array[idx]
        
        #location function to get correlation values
        def get_local_correlation_matrix(corr_length, resolution, temp_comp):
        
                  #correlation function
                  def get_corr(x1, y1, x2, y2, l):
                    sigma = l/4
                    correlation = exp(-(((x1-x2)**2 + (y1-y2)**2)/(l**2/2))) 
                    #correlation = exp((-(x1-x2)**2 - (y1-y2)**2)/((l**2)/2))/(sqrt(pi)*(l/2)) # gaussian function in 2d space
                    return correlation
                  
                  
                  #function to calculate distance between two points
                  def distance(x1,y1, x2,y2):
                    return sqrt((x2-x1)**2 + (y2-y1)**2)
                  
                  #split a line into a number of chunks based on length
                  def split_line(line_pts, length):
                    #splits a line into a number of pieces based on the length given in params
                    #dice waveguide into pieces using the resolution
                    length = abs(length)
                    temp_pts = []
                    for i in range(len(line_pts)):
                      if(i>0):
                        pt_a = line_pts[i-1]
                        pt_b = line_pts[i]
                        diff_x = sqrt((pt_a[0] - pt_b[0])**2)
                        diff_y = sqrt((pt_a[1] - pt_b[1])**2)
                        curr_pt = deepcopy(pt_a)
                        temp_pts.append(pt_a)
                        while distance(curr_pt[0], curr_pt[1], pt_b[0], pt_b[1]) > length:
                          
                          #if diff is along x axis
                          if(diff_x > 0):
                            curr_pt[0] = [curr_pt[0]-length if(distance(curr_pt[0]-length,curr_pt[1], pt_b[0],pt_b[1])< distance(temp_pts[-1][0],temp_pts[-1][1], pt_b[0],pt_b[1])) else curr_pt[0]+length][0]
                          #else diff is along y axis
                          else:
                            curr_pt[1] = [curr_pt[1]-length if(distance(curr_pt[0],curr_pt[1]-length, pt_b[0],pt_b[1])< distance(temp_pts[-1][0],temp_pts[-1][1], pt_b[0],pt_b[1])) else curr_pt[1]+length][0]
                          
                          temp_pts.append(deepcopy(curr_pt)) 
                        temp_pts.append(pt_b)
                    return temp_pts
                  
                  
                  #extract layout information
                  TECH, lv, ly, cell = utils.get_layout_variables()
                  net, components_list = cell.identify_nets()
                  dbu = ly.dbu
                  
                  #comp has all the components
                  comp = []
                  for each_temp_comp in temp_comp:
                    for check_comp in components_list:
                      if(each_temp_comp.cell.cell_index() == check_comp.cell.cell_index()):
                        comp.append(check_comp)
                    
                  #initialise correlation matrix
                  corr_matrix = np.zeros(shape=(len(comp),len(comp)))
                  full_matrix_data = []
                  #copy of correlation matrix that can be modified independently and exported
                  exported_matrix = np.zeros(shape=(len(comp),len(comp)))
                  
                  corr_matrix_name = []
                  for i in comp:
                    corr_matrix_name.append([])
                  
                  
                  for idx1 in range(len(comp)):
                    for idx2 in range(len(comp)):
                      if(corr_matrix[idx1, idx2] == 0 and corr_matrix[idx2,idx1] == 0): #optimisation to remove redundant iterations
                        #if you are not comparing the same element with itself
                        #get name of either component for same element comparison(i.e. next condition)
                        testname = comp[idx1].basic_name
                        if(idx1 == idx2 ): #if it is the same element
                          corr_value = 1
        
                        else:
                            first = comp[idx1]
                            second = comp[idx2]
                            corr_value = 0
                            
                            if(first.basic_name == 'Waveguide' or second.basic_name == 'Waveguide'): #if any of the components are waveguides
                              wgs = [first, second]
                              #wgs = [each.cell.pcell_parameters_by_name()['path'] for each in wgs if each.basic_name == 'Waveguide' else each] #get path obj for each waveguide
                              wg_pts = []
                              for each in wgs:
                                if(each.basic_name =='Waveguide'):
                                    each_path = each.cell.pcell_parameters_by_name()['path']
                                    each_path = each.trans.to_vtrans(TECH['dbu']).trans(each_path)
                                    pts_itr = each_path.each_point()
                                    #print([each for each in pts_itr])
                                    wg_pts.append([[each.x, each.y] for each in pts_itr])
                                  
                                    
                                else:
                                  wg_pts.append([[each.center.x*dbu, each.center.y*dbu]])
                                    
                              new_wg_pts = []
                              for each in wg_pts:
                                if(len(each)>1):
                                   new_wg_pts.append(split_line(each, resolution))
                                else:
                                   new_wg_pts.append(each)
                              #print('new wg points', len(new_wg_pts))                      
                              inner_corr_matrix = np.zeros(shape=(len(new_wg_pts[0]),len(new_wg_pts[1])))
                              #print('inner corr matrix', inner_corr_matrix.shape)
                              for i in range(len(new_wg_pts[0])):
                                for j in range(len(new_wg_pts[1])):
                                  inner_corr_value = get_corr(new_wg_pts[0][i][0], new_wg_pts[0][i][1], new_wg_pts[1][j][0],new_wg_pts[1][j][1], corr_length)
                                  
                                  inner_corr_matrix[i,j] = inner_corr_value
                              #np.savetxt('test.txt', inner_corr_matrix)
                              corr_value = inner_corr_matrix.mean()
                              full_matrix_data.append([idx1, idx2, inner_corr_matrix])
                              
                            else:
                              corr_value = get_corr(first.center.x*dbu, first.center.y*dbu, second.center.x*dbu, second.center.y*dbu, corr_length)
                              full_matrix_data.append([idx1, idx2, corr_value])
                
                        corr_matrix[idx1, idx2] = corr_matrix[idx2, idx1] = corr_value
                        s2i = comp[idx1].basic_name+"_" +str(idx1)+ " & " + comp[idx2].basic_name+"_"+str(idx2)
                  
                        corr_matrix_name[idx1].insert(idx2,s2i)
                        corr_matrix_name[idx2].insert(idx1,s2i)
          
                  
                  def find_val(val):
                    for i in range(len(corr_matrix)):
                      for j in range(len(corr_matrix)):
                        if(corr_matrix[i][j]==val):
                          print(corr_matrix_name[i][j])
                  
                  return(corr_matrix)
<<<<<<< HEAD
    
=======
        #
>>>>>>> bc9fdaed
        #get MC parameters
        if True:
            TECHNOLOGY = get_technology()
            tech_name = TECHNOLOGY['technology_name']
            paths = []
            for root, dirnames, filenames in os.walk(pya.Application.instance().application_data_path(), followlinks=True):
                [paths.append(os.path.join(root, filename))
                 for filename in fnmatch.filter(filenames, 'MONTECARLO.xml') if tech_name in root]
            if paths:
                with open(paths[0], 'r') as file:
                    montecarlo = xml_to_dict(file.read())
                    montecarlo = montecarlo['technologies']['technology']
                    if len(montecarlo) >1:
                      montecarlo = montecarlo[0]      
        
        #
        
        nsamples = 10000
        lambda_not  = 1.55
        wcl = float(montecarlo['wafer']['width']['corr_length'])*1e6
        tcl = float(montecarlo['wafer']['height']['corr_length'])*1e6
        wsigma = float(montecarlo['wafer']['width']['std_dev'])
        tsigma =  float(montecarlo['wafer']['height']['std_dev'])
        
  
        if True:
          #generate correlation matrix
          correlation_matrix_w = get_local_correlation_matrix(wcl, 5, [selection[0].inst(), selection[1].inst()])
          correlation_matrix_h =  get_local_correlation_matrix(tcl,  5, [selection[0].inst(), selection[1].inst()])
          
          #generate width covariance matrix (sigma1 * correlation * sigma2)
          wcovariance_matrix = np.zeros((2,2))
          tcovariance_matrix = np.zeros((2,2))
          for i in range(2):
            for j in range(2):
              wcovariance_matrix[i][j] =  wsigma*correlation_matrix_w[i][j]*wsigma
              tcovariance_matrix[i][j] =     tsigma*correlation_matrix_h[i][j]*tsigma
              
          #process cholesky decompositions
          wchol = np.linalg.cholesky(wcovariance_matrix)
          tchol = np.linalg.cholesky(tcovariance_matrix)
          
          #generate random uncorrelated unit distributions
          
          dwidth_uncorr = np.random.multivariate_normal([0,0], [[1,0],[0,1]], nsamples).T
          twidth_uncorr = np.random.multivariate_normal([0,0], [[1,0],[0,1]], nsamples).T
          
          #correlate distributions
          dwidth_corr = np.dot(wchol, dwidth_uncorr)
          dthick_corr = np.dot(tchol, twidth_uncorr)
        
          
          #load neff data
          geovsneff_data = np.load('geo_vs_neff.npy').flatten()[0]
          neff_data = geovsneff_data['neff']
          width_data = geovsneff_data['width']
          thickness_data = geovsneff_data['thickness']
          
          #create arrays for delta propagation constants
          delta_beta = np.zeros((nsamples))
          phase_arr = np.zeros((nsamples))
          
          nom_width = 500
          nom_thick = 220
          
          for each_sample in range(nsamples):
            #wg1
            temp_thick1 = nom_thick + dthick_corr[0][each_sample]
            temp_width1 = nom_width + dwidth_corr[0][each_sample]
            idxx, idxy = np.where(thickness_data == find_nearest(thickness_data, temp_thick1)), np.where(width_data == find_nearest(width_data, temp_width1))
            neff1 = neff_data[idxy, idxx].flatten()[0]
            beta1 = (2*np.pi* neff1)/lambda_not
            
            #wg2
            temp_thick = nom_thick + dthick_corr[1][each_sample]
            temp_width = nom_width + dwidth_corr[1][each_sample]
            idxx, idxy = np.where(thickness_data == find_nearest(thickness_data, temp_thick)), np.where(width_data == find_nearest(width_data, temp_width))
            neff2 = neff_data[idxy, idxx].flatten()[0]
            beta2 = (2*np.pi* neff2)/lambda_not
          
            delta_beta[each_sample] = np.abs(beta1 - beta2)
            phase_arr[each_sample]  = ((beta1*length1)-(beta2*length2))/np.pi
      
        #
               
        pya.MessageBox.warning("Waveguide Length Difference", "Difference in waveguide lengths (um): %s" % str(
            abs(area1 / width1 - area2 / width2) * cell.layout().dbu) + '\r\n RMS phase error:'+ str(round(np.std(phase_arr),2))+' pi radians', pya.MessageBox.Ok)

    else:
        pya.MessageBox.warning("Selection are not a waveguides",
                               "Select two waveguides you wish to measure.", pya.MessageBox.Ok)


def waveguide_heal():
    print("waveguide_heal")


def auto_route():
    print("auto_route")


'''
SiEPIC-Tools: Snap Component

by Lukas Chrostowski (c) 2016-2017

This Python function implements snapping of one component to another.

Usage:
- Click to select the component you wish to move (selected)
- Hover the mouse over the component you wish to align to (transient)
- Shift-O to run this script
- The function will find the closest pins between these components, and move the selected component

Version history:

Lukas Chrostowski           2016/03/08
 - Initial version

Lukas Chrostowski           2017/12/16
 - Updating to SiEPIC-Tools 0.3.x module based approach rather than a macro
   and without optical components database
 - Strict assumption that pin directions in the component are consistent, namely
   they indicate which way the signal is LEAVING the component
   (path starts with the point inside the DevRec, then the point outside)
   added to wiki https://github.com/lukasc-ubc/SiEPIC_EBeam_PDK/wiki/Component-and-PCell-Layout
   This avoids the issue of components ending up on top of each other incorrectly.
   Ensures that connections are valid

Lukas Chrostowski           2017/12/17
 - removing redundant code, and replacing with Brett's functions:
   - Cell.find_pins, rather than code within.

'''


def snap_component():
    print("*** snap_component, move selected object to snap onto the transient: ")

    from . import _globals

    from .utils import get_layout_variables
    TECHNOLOGY, lv, ly, cell = get_layout_variables()

    # Define layers based on PDK:
    LayerSiN = TECHNOLOGY['Waveguide']
    LayerPinRecN = TECHNOLOGY['PinRec']
    LayerDevRecN = TECHNOLOGY['DevRec']
    LayerFbrTgtN = TECHNOLOGY['FbrTgt']
    LayerErrorN = TECHNOLOGY['Errors']

    # we need two objects.  One is selected, and the other is a transient selection
    if lv.has_transient_object_selection() == False:
        print("No transient selection")
        import sys
        if sys.platform.startswith('darwin'):
            v = pya.MessageBox.warning(
                "No transient selection", "Hover the mouse (transient selection) over the object to which you wish to snap to.\nIf it still doesn't work, please ensure that 'Transient mode' selection is enabled in the KLayout menu KLayout - Preferences - Applications - Selection.", pya.MessageBox.Ok)
        else:
            v = pya.MessageBox.warning(
                "No transient selection", "Hover the mouse (transient selection) over the object to which you wish to snap to.\nIf it still doesn't work, please ensure that 'Transient mode' selection is enabled in the KLayout menu File - Settings - Applications - Selection.", pya.MessageBox.Ok)
    else:
        # find the transient selection:
        o_transient_iter = lv.each_object_selected_transient()
        o_transient = next(o_transient_iter)  # returns ObjectInstPath[].

        # Find the selected objects
        o_selection = lv.object_selection   # returns ObjectInstPath[].

        if len(o_selection) < 1:
            v = pya.MessageBox.warning(
                "No selection", "Select the object you wish to be moved.", pya.MessageBox.Ok)
        if len(o_selection) > 1:
            v = pya.MessageBox.warning(
                "Too many selected", "Select only one object you wish to be moved.", pya.MessageBox.Ok)
        else:
            o_selection = o_selection[0]
            if o_selection.is_cell_inst() == False:
                v = pya.MessageBox.warning(
                    "No selection", "The selected object must be an instance (not primitive polygons)", pya.MessageBox.Ok)
            elif o_transient.is_cell_inst() == False:
                v = pya.MessageBox.warning(
                    "No selection", "The selected object must be an instance (not primitive polygons)", pya.MessageBox.Ok)
            elif o_selection.inst().is_regular_array():
                v = pya.MessageBox.warning(
                    "Array", "Selection was an array. \nThe array was 'exploded' (Edit | Selection | Resolve Array). \nPlease select the objects and try again.", pya.MessageBox.Ok)
                # Record a transaction, to enable "undo"
                lv.transaction("Object snapping - exploding array")
                o_selection.inst().explode()
                # Record a transaction, to enable "undo"
                lv.commit()
            elif o_transient.inst().is_regular_array():
                v = pya.MessageBox.warning(
                    "Array", "Selection was an array. \nThe array was 'exploded' (Edit | Selection | Resolve Array). \nPlease select the objects and try again.", pya.MessageBox.Ok)
                # Record a transaction, to enable "undo"
                lv.transaction("Object snapping - exploding array")
                o_transient.inst().explode()
                # Record a transaction, to enable "undo"
                lv.commit()
            elif o_transient == o_selection:
                v = pya.MessageBox.warning(
                    "Same selection", "We need two different objects: one selected, and one transient (hover mouse over).", pya.MessageBox.Ok)
            else:
                # we have two instances, we can snap them together:

                # Find the pins within the two cell instances:
                pins_transient = o_transient.inst().find_pins(verbose=True)
                pins_selection = o_selection.inst().find_pins(verbose=True)
                print("all pins_transient (x,y): %s" %
                      [[point.x, point.y] for point in [pin.center for pin in pins_transient]])
                print("all pins_selection (x,y): %s" %
                      [[point.x, point.y] for point in [pin.center for pin in pins_selection]])

                # create a list of all pin pairs for comparison;
                # pin pairs must have a 180 deg orientation (so they can be connected);
                # then sort to find closest ones
                # nested list comprehension, tutorial:
                # https://spapas.github.io/2016/04/27/python-nested-list-comprehensions/
                pin_pairs = sorted([[pin_t, pin_s]
                                    for pin_t in pins_transient
                                    for pin_s in pins_selection
                                    if (abs(pin_t.rotation - pin_s.rotation) % 360 == 180) and pin_t.type == _globals.PIN_TYPES.OPTICAL and pin_s.type == _globals.PIN_TYPES.OPTICAL],
                                   key=lambda x: x[0].center.distance(x[1].center))

                if pin_pairs:
                    print("shortest pins_transient & pins_selection (x,y): %s" %
                          [[point.x, point.y] for point in [pin.center for pin in pin_pairs[0]]])
                    print("shortest distance: %s" % pin_pairs[0][
                          0].center.distance(pin_pairs[0][1].center))

                    trans = pya.Trans(pya.Trans.R0, pin_pairs[0][
                                      0].center - pin_pairs[0][1].center)
                    print("translation: %s" % trans)

                    # Record a transaction, to enable "undo"
                    lv.transaction("Object snapping")
                    # Move the selected object
                    o_selection.inst().transform(trans)
                    # Record a transaction, to enable "undo"
                    lv.commit()
                else:
                    v = pya.MessageBox.warning("Snapping failed",
                                               "Snapping failed. \nNo matching pins found. \nNote that pins must have exactly matching orientations (180 degrees)", pya.MessageBox.Ok)
                    return

                pya.Application.instance().main_window().message(
                    'SiEPIC snap_components: moved by %s.' % trans, 2000)

                return
# end def snap_component()


# keep the selected top cell; delete everything else
def delete_top_cells():

    def delete_cells(ly, cell):
        if cell in ly.top_cells():
            ly.delete_cells([tcell for tcell in ly.each_top_cell() if tcell != cell.cell_index()])
        if len(ly.top_cells()) > 1:
            delete_cells(ly, cell)

    from .utils import get_layout_variables
    TECHNOLOGY, lv, ly, cell = get_layout_variables()

    if cell in ly.top_cells():
        lv.transaction("Delete extra top cells")
        delete_cells(ly, cell)
        lv.commit()
    else:
        v = pya.MessageBox.warning(
            "No top cell selected", "No top cell selected.\nPlease select a top cell to keep\n(not a sub-cell).", pya.MessageBox.Ok)


def compute_area():
    print("compute_area")


def calibreDRC(params=None, cell=None):
    import sys
    import os
    import pipes
    import codecs
    from . import _globals
    from .utils import get_layout_variables

    if cell is None:
        _, lv, ly, cell = get_layout_variables()
    else:
        _, lv, _, _ = get_layout_variables()
        ly = cell.layout()

    # the server can be configured via ~/.ssh/config, and named "drc"
    server = "drc"

    if not params:
        from .utils import load_Calibre
        CALIBRE = load_Calibre()
        params = {}
        params['pdk'] = CALIBRE['Calibre']['remote_pdk_location']
        params['calibre'] = CALIBRE['Calibre']['remote_calibre_script']
        params['remote_calibre_rule_deck_main_file'] = CALIBRE[
            'Calibre']['remote_calibre_rule_deck_main_file']
        params['remote_additional_commands'] = CALIBRE['Calibre']['remote_additional_commands']
        if 'server' in CALIBRE['Calibre'].keys():
            server = CALIBRE['Calibre']['server']

    if any(value == '' for key, value in params.items()):
        raise Exception("Missing information")

    lv.transaction("Calibre DRC")
    import time
    progress = pya.RelativeProgress("Calibre DRC", 5)
    progress.format = "Saving Layout to Temporary File"
    progress.set(1, True)
    time.sleep(1)
    pya.Application.instance().main_window().repaint()

    # Local temp folder:
    local_path = _globals.TEMP_FOLDER
    print("SiEPIC.scripts.calibreDRC; local tmp folder: %s" % local_path)
    local_file = os.path.basename(lv.active_cellview().filename())
    if not local_file:
        local_file = 'layout'
    local_pathfile = os.path.join(local_path, local_file)

    # Layout path and filename:
    mw = pya.Application.instance().main_window()
    layout_path = mw.current_view().active_cellview().filename()  # /path/file.gds
    layout_filename = os.path.basename(layout_path)               # file.gds
    layout_basefilename = layout_filename.split('.')[0]           # file
    import getpass
    remote_path = "/tmp/%s_%s" % (getpass.getuser(), layout_basefilename)

    results_file = layout_basefilename + ".rve"
    results_pathfile = os.path.join(os.path.dirname(local_pathfile), results_file)
    tmp_ly = ly.dup()
    [c.flatten(True) for c in tmp_ly.each_cell()]
    opts = pya.SaveLayoutOptions()
    opts.format = "GDS2"
    tmp_ly.write(local_pathfile, opts)

    with codecs.open(os.path.join(local_path, 'run_calibre'), 'w', encoding="utf-8") as file:
        cal_script = '#!/bin/tcsh \n'
        cal_script += 'source %s \n' % params['calibre']
        cal_script += '%s \n' % params['remote_additional_commands']
        cal_script += '$MGC_HOME/bin/calibre -drc -hier -turbo -nowait drc.cal \n'
        file.write(cal_script)

    with codecs.open(os.path.join(local_path, 'drc.cal'), 'w', encoding="utf-8") as file:
        cal_deck = 'LAYOUT PATH  "%s"\n' % os.path.basename(local_pathfile)
        cal_deck += 'LAYOUT PRIMARY "%s"\n' % cell.name
        cal_deck += 'LAYOUT SYSTEM GDSII\n'
        cal_deck += 'DRC RESULTS DATABASE "drc.rve" ASCII\n'
        cal_deck += 'DRC MAXIMUM RESULTS ALL\n'
        cal_deck += 'DRC MAXIMUM VERTEX 4096\n'
        cal_deck += 'DRC CELL NAME YES CELL SPACE XFORM\n'
        cal_deck += 'VIRTUAL CONNECT COLON NO\n'
        cal_deck += 'VIRTUAL CONNECT REPORT NO\n'
        cal_deck += 'DRC ICSTATION YES\n'
        cal_deck += 'INCLUDE "%s/%s"\n' % (params['pdk'],
                                           params['remote_calibre_rule_deck_main_file'])
        file.write(cal_deck)

    import platform
    version = platform.python_version()
    print(version)
    print(platform.system())
    out = ''
    if version.find("2.") > -1:
        import commands
        cmd = commands.getstatusoutput

        progress.set(2, True)
        progress.format = "Uploading Layout and Scripts"
        pya.Application.instance().main_window().repaint()

        out += cmd('ssh %s "mkdir -p %s"' % (server, remote_path))[1]
        out += cmd('cd "%s" && scp "%s" %s:%s' % (local_path, local_file, server, remote_path))[1]
        out += cmd('cd "%s" && scp "%s" %s:%s' %
                   (local_path, 'run_calibre', server, remote_path))[1]
        out += cmd('cd "%s" && scp "%s" %s:%s' % (local_path, 'drc.cal', server, remote_path))[1]

        progress.set(3, True)
        progress.format = "Checking Layout for Errors"
        pya.Application.instance().main_window().repaint()

        out += cmd('ssh %s "cd %s && source run_calibre"' % (server, remote_path))[1]

        progress.set(4, True)
        progress.format = "Downloading Results"
        pya.Application.instance().main_window().repaint()

        out += cmd('cd "%s" && scp %s:%s "%s"' %
                   (local_path, server, remote_path + "/drc.rve", results_file))[1]

        progress.set(5, True)
        progress.format = "Finishing"
        pya.Application.instance().main_window().repaint()

    elif (version.find("3.")>-1) & (('Darwin' in platform.system()) | ('Linux' in platform.system())):
        import subprocess
        cmd = subprocess.check_output

        progress.format = "Uploading Layout and Scripts"
        progress.set(2, True)
        pya.Application.instance().main_window().repaint()

        try:
            c = ['ssh', server, 'mkdir', '-p', remote_path]
            print(c)
            out += cmd(c).decode('utf-8')
            c = ['scp', os.path.join(local_path,local_file), '%s:%s' %(server, remote_path)]
            print(c)
            out += cmd(c).decode('utf-8')
            c = ['scp',os.path.join(local_path,'run_calibre'),'%s:%s'%(server, remote_path)]
            print(c)
            out += cmd(c).decode('utf-8')
            c = ['scp',os.path.join(local_path,'drc.cal'),'%s:%s'%(server, remote_path)]
            print(c)
            out += cmd(c).decode('utf-8')

            progress.format = "Checking Layout for Errors"
            progress.set(3, True)
            pya.Application.instance().main_window().repaint()

            c = ['ssh', server, 'cd',remote_path,';source','run_calibre']
            print(c)
            out += cmd(c).decode('utf-8')

            progress.format = "Downloading Results"
            progress.set(4, True)
            pya.Application.instance().main_window().repaint()

            c = ['scp','%s:%s/drc.rve'%(server, remote_path), os.path.join(local_path,results_file)]
            print(c)
            out += cmd(c).decode('utf-8')
        except subprocess.CalledProcessError as e:
            out += '\nError running ssh or scp commands. Please check that these programs are available.\n'
            out += str(e.output)
            
    elif (version.find("3.")>-1) & ('Win' in platform.system()):
        import subprocess
        cmd = subprocess.check_output

        progress.format = "Uploading Layout and Scripts"
        progress.set(2, True)
        pya.Application.instance().main_window().repaint()

        try:
            out += cmd('ssh %s "mkdir -p %s"' % (server, remote_path), shell=True).decode('utf-8')
            out += cmd('cd "%s" && scp "%s" %s:%s' %
                       (local_path, local_file, server, remote_path), shell=True).decode('utf-8')
            out += cmd('cd "%s" && scp "%s" %s:%s' % (local_path, 'run_calibre',
                                                      server, remote_path), shell=True).decode('utf-8')
            out += cmd('cd "%s" && scp "%s" %s:%s' %
                       (local_path, 'drc.cal', server, remote_path), shell=True).decode('utf-8')

            progress.format = "Checking Layout for Errors"
            progress.set(3, True)
            pya.Application.instance().main_window().repaint()

            out += cmd('ssh %s "cd %s && source run_calibre"' %
                       (server, remote_path), shell=True).decode('utf-8')

            progress.format = "Downloading Results"
            progress.set(4, True)
            pya.Application.instance().main_window().repaint()

            out += cmd('cd "%s" && scp %s:%s "%s"' % (local_path, server, remote_path +
                                                      "/drc.rve", results_file), shell=True).decode('utf-8')
        except subprocess.CalledProcessError as e:
            out += '\nError running ssh or scp commands. Please check that these programs are available.\n'
            out += str(e.output)
#        if e.output.startswith('error: {'):
#          import json
#          error = json.loads(e.output[7:])
#          print (error['code'])
#          print (error['message'])
    progress.format = "Finishing"
    progress.set(5, True)

    print(out)
    progress._destroy()
    if os.path.exists(results_pathfile):
        pya.MessageBox.warning(
            "Success", "Calibre DRC run complete. Results downloaded and available in the Marker Browser window.",  pya.MessageBox.Ok)

        rdb_i = lv.create_rdb("Calibre Verification")
        rdb = lv.rdb(rdb_i)
        rdb.load(results_pathfile)
        rdb.top_cell_name = cell.name
        rdb_cell = rdb.create_cell(cell.name)
        lv.show_rdb(rdb_i, lv.active_cellview().cell_index)
    else:
        pya.MessageBox.warning(
            "Errors", "Something failed during the server Calibre DRC check: %s" % out,  pya.MessageBox.Ok)

    pya.Application.instance().main_window().update()
    lv.commit()


def auto_coord_extract():
    from .utils import get_technology
    TECHNOLOGY = get_technology()

    def gen_ui():
        global wdg
        if 'wdg' in globals():
            if wdg is not None and not wdg.destroyed:
                wdg.destroy()
        global wtext

        def button_clicked(checked):
            """ Event handler: "OK" button clicked """
            wdg.destroy()

        wdg = pya.QDialog(pya.Application.instance().main_window())

        wdg.setAttribute(pya.Qt.WA_DeleteOnClose)
        wdg.setWindowTitle("SiEPIC-Tools: Automated measurement coordinate extraction")

        wdg.resize(1000, 500)
        wdg.move(1, 1)

        grid = pya.QGridLayout(wdg)

        windowlabel1 = pya.QLabel(wdg)
        windowlabel1.setText("output:")
        wtext = pya.QTextEdit(wdg)
        wtext.enabled = True
        wtext.setText('')

        ok = pya.QPushButton("OK", wdg)
        ok.clicked(button_clicked)   # attach the event handler
#    netlist = pya.QPushButton("Save", wdg) # not implemented

        grid.addWidget(windowlabel1, 0, 0, 1, 3)
        grid.addWidget(wtext, 1, 1, 3, 3)
#    grid.addWidget(netlist, 4, 2)
        grid.addWidget(ok, 4, 3)

        grid.setRowStretch(3, 1)
        grid.setColumnStretch(1, 1)

        wdg.show()

    # Create a GUI for the output:
    gen_ui()
    wtext.insertHtml('<br>* Automated measurement coordinates:<br><br>')

    # Find the automated measurement coordinates:
    from .utils import find_automated_measurement_labels
    cell = pya.Application.instance().main_window().current_view().active_cellview().cell
    text_out, opt_in = find_automated_measurement_labels(cell)
    wtext.insertHtml(text_out)


def calculate_area():
    from .utils import get_layout_variables
    TECHNOLOGY, lv, ly, cell = get_layout_variables()
    dbu = TECHNOLOGY['dbu']

    try:
      total = cell.each_shape(ly.layer(TECHNOLOGY['FloorPlan'])).__next__().polygon.area()
    except:
      total = 1e99
    area = 0
    itr = cell.begin_shapes_rec(ly.layer(TECHNOLOGY['Waveguide']))
    while not itr.at_end():
        area += itr.shape().area()
        itr.next()
    print("Waveguide area: %s mm^2, chip area: %s mm^2, percentage: %s %%" % (area/1e6*dbu*dbu,total/1e6*dbu*dbu, area/total*100))
    
    if total == 1e99:
      v = pya.MessageBox.warning(
        "Waveguide area.", "Waveguide area: %.5g mm^2 \n   (%.5g micron^2)" % (area/1e6*dbu*dbu, area/1e6), pya.MessageBox.Ok)
    else:
      v = pya.MessageBox.warning(
        "Waveguide area.", "Waveguide area: %.5g mm^2 \n   (%.5g micron^2),\nChip Floorplan: %.5g mm^2, \nPercentage: %.3g %%" % (area/1e6*dbu*dbu, area/1e6, total/1e6*dbu*dbu, area/total*100), pya.MessageBox.Ok)
    
    if 0:
        area = 0
        itr = cell.begin_shapes_rec(ly.layer(TECHNOLOGY['SiEtch1']))
        while not itr.at_end():
            area += itr.shape().area()
            itr.next()
        print(area / total)
    
        area = 0
        itr = cell.begin_shapes_rec(ly.layer(TECHNOLOGY['SiEtch2']))
        while not itr.at_end():
            area += itr.shape().area()
            itr.next()
        print(area / total)


"""
SiEPIC-Tools: Trim Netlist
by Jaspreet Jhoja (c) 2016-2017

This Python function facilitates trimming of netlist based on a selected component.
Version history:

Jaspreet Jhoja           2017/12/29
 - Initial version
"""
# Inputs, and example of how to generate them:
# nets, components = topcell.identify_nets()
# selected_component = components[5]   (elsewhere the desired component is selected)


def trim_netlist(nets, components, selected_component, verbose=None):
    selected = selected_component
    #>17        <2
    # nets[0].pins[0].component.idx
    trimmed_net = []
    net_idx = [[each.pins[0].component.idx, each.pins[1].component.idx] for each in nets]
    len_net_idx = len(net_idx)
    count = 0
    trimmed_nets, trimmed_components = [], []
    while count < (len_net_idx - 1):
        for i in range(count + 1, len_net_idx):  # i keep track of nets from next net to last net
            # first set is formed of elements from current to backwards
            first_set = set(net_idx[count])
            # second set is formed of elements from current + 1 to forward
            second_set = set(net_idx[i])
            if len(first_set.intersection(second_set)) > 0:  # if there are common elements between two sets
                net_idx.pop(i)  # remove the nets from the list
                net_idx.pop(count)  # remove the count net as well
                # merged them and add to the list
                net_idx.append(list(first_set.union(second_set)))
                len_net_idx -= 1  # 2 removed 1 added so reduce 1
                count -= 1  # readjust count as the elements have shifted to left
                break
        count += 1
    for net in net_idx:
        if(selected.idx in net):
            trimmed_components = [each for each in components if each.idx in net]
            trimmed_nets = [each for each in nets if (
                each.pins[0].component.idx in net or each.pins[1].component.idx in net)]
            if verbose:
                print("success - netlist trimmed")

    return trimmed_nets, trimmed_components


'''
Verification:

Limitations:
- we assume that the layout was created by SiEPIC-Tools in KLayout, that PCells are there,
  and that the layout hasn't been flattened. This allows us to isolate individual components,
  and get their parameters. Working with a flattened layout would be harder, and require:
   - reading parameters from the text labels (OK)
   - find_components would need to look within the DevRec layer, rather than in the selected cell
   - when pins are connected, we have two overlapping ones, so detecting them would be problematic;
     This could be solved by putting the pins inside the cells, rather than sticking out.

'''


def layout_check(cell=None, verbose=False):
    if verbose:
        print("*** layout_check()")

    from . import _globals
    from .utils import get_technology, find_paths, find_automated_measurement_labels, angle_vector
    from .utils import advance_iterator
    TECHNOLOGY = get_technology()
    dbu = TECHNOLOGY['dbu']

    lv = pya.Application.instance().main_window().current_view()
    if lv == None:
        raise Exception("No view selected")
    if cell is None:
        ly = lv.active_cellview().layout()
        if ly == None:
            raise Exception("No active layout")
        cell = lv.active_cellview().cell
        if cell == None:
            raise Exception("No active cell")
        cv = lv.active_cellview()
    else:
        ly = cell.layout()

    if not TECHNOLOGY['technology_name']:
        v = pya.MessageBox.warning("Errors", "SiEPIC-Tools verification requires a technology to be chosen.  \n\nThe active technology is displayed on the bottom-left of the KLayout window, next to the T. \n\nChange the technology using KLayout File | Layout Properties, then choose Technology and find the correct one (e.g., EBeam, GSiP).", pya.MessageBox.Ok)
        return

    # Get the components and nets for the layout
    nets, components = cell.identify_nets(verbose=False)
    if verbose:
        print("* Display list of components:")
        [c.display() for c in components]

    if not components:
        v = pya.MessageBox.warning(
            "Errors", "No components found (using SiEPIC-Tools DevRec and PinRec definitions).", pya.MessageBox.Ok)
        return

    # Create a Results Database
    rdb_i = lv.create_rdb("SiEPIC-Tools Verification: %s technology" %
                          TECHNOLOGY['technology_name'])
    rdb = lv.rdb(rdb_i)
    rdb.top_cell_name = cell.name
    rdb_cell = rdb.create_cell(cell.name)

    # Waveguide checking
    rdb_cell = next(rdb.each_cell())
    rdb_cat_id_wg = rdb.create_category("Waveguide")
    rdb_cat_id_wg_path = rdb.create_category(rdb_cat_id_wg, "Path")
    rdb_cat_id_wg_path.description = "Waveguide path: Only 2 points allowed in a path. Convert to a Waveguide if necessary."
    rdb_cat_id_wg_radius = rdb.create_category(rdb_cat_id_wg, "Radius")
    rdb_cat_id_wg_radius.description = "Not enough space to accommodate the desired bend radius for the waveguide."
    rdb_cat_id_wg_bendpts = rdb.create_category(rdb_cat_id_wg, "Bend points")
    rdb_cat_id_wg_bendpts.description = "Waveguide bend should have more points per circle."
    rdb_cat_id_wg_manhattan = rdb.create_category(rdb_cat_id_wg, "Manhattan")
    rdb_cat_id_wg_manhattan.description = "The first and last waveguide segment need to be Manhattan (vertical or horizontal) so that they can connect to device pins."

    # Component checking
    rdb_cell = next(rdb.each_cell())
    rdb_cat_id_comp = rdb.create_category("Component")
    rdb_cat_id_comp_flat = rdb.create_category(rdb_cat_id_comp, "Flattened component")
    rdb_cat_id_comp_flat.description = "SiEPIC-Tools Verification, Netlist extraction, and Simulation only functions on hierarchical layouts, and not on flattened layouts.  Add to the discussion here: https://github.com/lukasc-ubc/SiEPIC-Tools/issues/37"
    rdb_cat_id_comp_overlap = rdb.create_category(rdb_cat_id_comp, "Overlapping component")
    rdb_cat_id_comp_overlap.description = "Overlapping components (defined as overlapping DevRec layers; touching is ok)"

    # Connectivity checking
    rdb_cell = next(rdb.each_cell())
    rdb_cat_id = rdb.create_category("Connectivity")
    rdb_cat_id_discpin = rdb.create_category(rdb_cat_id, "Disconnected pin")
    rdb_cat_id_discpin.description = "Disconnected pin"
    rdb_cat_id_mismatchedpin = rdb.create_category(rdb_cat_id, "Mismatched pin")
    rdb_cat_id_mismatchedpin.description = "Mismatched pin widths"

    # Simulation checking
    rdb_cell = next(rdb.each_cell())
    rdb_cat_id = rdb.create_category("Simulation")
    rdb_cat_id_sim_nomodel = rdb.create_category(rdb_cat_id, "Missing compact model")
    rdb_cat_id_sim_nomodel.description = "A compact model for this component was not found. Possible reasons: 1) Please run SiEPIC | Simulation | Setup Lumerical INTERCONNECT and CML, to make sure that the Compact Model Library is installed in INTERCONNECT, and that KLayout has a list of all component models. 2) the library does not have a compact model for this component. "

    # Design for Test checking
    from SiEPIC.utils import load_DFT
    DFT = load_DFT()
    if DFT:
        if verbose:
            print(DFT)
        rdb_cell = next(rdb.each_cell())
        rdb_cat_id = rdb.create_category("Design for test")
        rdb_cat_id_optin_unique = rdb.create_category(rdb_cat_id, "opt_in label: same")
        rdb_cat_id_optin_unique.description = "Automated test opt_in labels should be unique."
        rdb_cat_id_optin_missing = rdb.create_category(rdb_cat_id, "opt_in label: missing")
        rdb_cat_id_optin_missing.description = "Automated test opt_in labels are required for measurements on the Text layer. \n\nDetails on the format for the opt_in labels can be found at https://github.com/lukasc-ubc/SiEPIC-Tools/wiki/SiEPIC-Tools-Menu-descriptions#connectivity-layout-check"
        rdb_cat_id_optin_toofar = rdb.create_category(rdb_cat_id, "opt_in label: too far away")
        rdb_cat_id_optin_toofar.description = "Automated test opt_in labels must be placed at the tip of the grating coupler, namely near the (0,0) point of the cell."
        rdb_cat_id_optin_wavelength = rdb.create_category(rdb_cat_id, "opt_in label: wavelength")
        if type(DFT['design-for-test']['tunable-laser']) == list:
            DFT_wavelengths = [w['wavelength'] for w in DFT['design-for-test']['tunable-laser']]
        else:
            DFT_wavelengths = DFT['design-for-test']['tunable-laser']['wavelength']
        rdb_cat_id_optin_wavelength.description = "Automated test opt_in labels must have a wavelength for a laser specified in the DFT.xml file: %s.  \n\nDetails on the format for the opt_in labels can be found at https://github.com/lukasc-ubc/SiEPIC-Tools/wiki/SiEPIC-Tools-Menu-descriptions#connectivity-layout-check" % DFT_wavelengths
        if type(DFT['design-for-test']['tunable-laser']) == list:
            DFT_polarizations = [p['polarization']
                                 for p in DFT['design-for-test']['tunable-laser']]
        else:
            if 'polarization' in DFT['design-for-test']['tunable-laser']:
                DFT_polarizations = DFT['design-for-test']['tunable-laser']['polarization']
            else:
                DFT_polarizations = "TE or TM"
        rdb_cat_id_optin_polarization = rdb.create_category(
            rdb_cat_id, "opt_in label: polarization")
        rdb_cat_id_optin_polarization.description = "Automated test opt_in labels must have a polarization as specified in the DFT.xml file: %s. \n\nDetails on the format for the opt_in labels can be found at https://github.com/lukasc-ubc/SiEPIC-Tools/wiki/SiEPIC-Tools-Menu-descriptions#connectivity-layout-check" % DFT_polarizations
#    rdb_cat_id_GCpitch = rdb.create_category(rdb_cat_id, "Grating Coupler pitch")
#    rdb_cat_id_GCpitch.description = "Grating couplers must be on a %s micron pitch, vertically arranged, as specified in the DFT.xml." % (float(DFT['design-for-test']['grating-couplers']['gc-pitch']))
        rdb_cat_id_GCorient = rdb.create_category(rdb_cat_id, "Grating coupler orientation")
        rdb_cat_id_GCorient.description = "The grating coupler is not oriented (rotated) the correct way for automated testing."
        rdb_cat_id_GCarrayconfig = rdb.create_category(rdb_cat_id, "Fibre array configuration")
        rdb_cat_id_GCarrayconfig.description = "Circuit must be connected such that there is at most %s Grating Coupler(s) above the opt_in label (laser injection port) and at most %s Grating Coupler(s) below the opt_in label. \n\nGrating couplers must be on a %s micron pitch, vertically arranged." % (
            int(DFT['design-for-test']['grating-couplers']['detectors-above-laser']), int(DFT['design-for-test']['grating-couplers']['detectors-below-laser']), float(DFT['design-for-test']['grating-couplers']['gc-pitch']))
    else:
        if verbose:
            print('  No DFT rules found.')

    paths = find_paths(TECHNOLOGY['Waveguide'], cell=cell)
    for p in paths:
        if verbose:
            print("%s, %s" % (type(p), p))
        # Check for paths with > 2 vertices
        Dpath = p.to_dtype(dbu)
        if Dpath.num_points() > 2:
            rdb_item = rdb.create_item(rdb_cell.rdb_id(), rdb_cat_id_wg_path.rdb_id())
            rdb_item.add_value(pya.RdbItemValue(Dpath.polygon()))

    for i in range(0, len(components)):
        c = components[i]
        # the following only works for layouts where the Waveguide is still a PCells (not flattened)
        # basic_name is assigned in Cell.find_components, by reading the PCell parameter
        # if the layout is flattened, we don't have an easy way to get the path
        # it could be done perhaps as a parameter (points)
        if c.basic_name == "Waveguide" and c.cell.is_pcell_variant():
            Dpath = c.cell.pcell_parameters_by_name()['path']
            radius = c.cell.pcell_parameters_by_name()['radius']
            if verbose:
                print(" - Waveguide: cell: %s, %s" % (c.cell.name, radius))

            # Radius check:
            if not Dpath.radius_check(radius):
                rdb_item = rdb.create_item(rdb_cell.rdb_id(), rdb_cat_id_wg_radius.rdb_id())
                rdb_item.add_value(pya.RdbItemValue(Dpath))

            # Check for waveguides with too few bend points

            # Check if waveguide end segments are Manhattan; this ensures they can connect to a pin
            if not Dpath.is_manhattan_endsegments():
                rdb_item = rdb.create_item(rdb_cell.rdb_id(), rdb_cat_id_wg_manhattan.rdb_id())
                rdb_item.add_value(pya.RdbItemValue(Dpath))

        if c.basic_name == "Flattened":
            if verbose:
                print(" - Component: Flattened: %s" % (c.polygon))
            rdb_item = rdb.create_item(rdb_cell.rdb_id(), rdb_cat_id_comp_flat.rdb_id())
            rdb_item.add_value(pya.RdbItemValue(c.polygon.to_dtype(dbu)))

        # check all the component's pins to check if they are assigned a net:
        for pin in c.pins:
            if pin.type == _globals.PIN_TYPES.OPTICAL and pin.net.idx == None:
                # disconnected optical pin
                if verbose:
                    print(" - Found disconnected pin, type %s, at (%s)" % (pin.type, pin.center))
                rdb_item = rdb.create_item(rdb_cell.rdb_id(), rdb_cat_id_discpin.rdb_id())
                rdb_item.add_value(pya.RdbItemValue(pin.path.to_dtype(dbu)))

        # Verification: overlapping components (DevRec)
            # automatically takes care of waveguides crossing other waveguides & components
        # Region: put in two DevRec polygons (in raw), measure area, merge, check if are is the same
        #  checks for touching but not overlapping DevRecs
        for i2 in range(i + 1, len(components)):
            c2 = components[i2]
            r1 = pya.Region(c.polygon)
            r2 = pya.Region(c2.polygon)
            polygon_and = [p for p in r1 & r2]
            if polygon_and:
                print(" - Found overlapping components: %s, %s" % (c.component, c2.component))
                rdb_item = rdb.create_item(rdb_cell.rdb_id(), rdb_cat_id_comp_overlap.rdb_id())
                if c.component == c2.component:
                    rdb_item.add_value(pya.RdbItemValue(
                        "There are two identical components overlapping: \n" + c.component + "\n"))
                for p in polygon_and:
                    rdb_item.add_value(pya.RdbItemValue(p.to_dtype(dbu)))
                # check if these components have the same name; possibly a copy and paste error
        if DFT:
            # DFT verification
            # GC facing the right way
            if c.basic_name:
                ci = c.basic_name  # .replace(' ','_').replace('$','_')
                gc_orientation_error = False
                for gc in DFT['design-for-test']['grating-couplers']['gc-orientation'].keys():
                    if ci == gc and c.trans.angle != int(DFT['design-for-test']['grating-couplers']['gc-orientation'][gc]):
                        gc_orientation_error = True
                if gc_orientation_error:
                    if verbose:
                        print(" - Found DFT error, GC facing the wrong way: %s, %s" %
                              (c.component, c.trans.angle))
                    rdb_item = rdb.create_item(rdb_cell.rdb_id(), rdb_cat_id_GCorient.rdb_id())
                    rdb_item.add_value(pya.RdbItemValue(c.polygon.to_dtype(dbu)))

        # Pre-simulation check: do components have models?
        if not c.has_model():
            if verbose:
                print(" - Missing compact model, for component: %s" % (c.component))
            rdb_item = rdb.create_item(rdb_cell.rdb_id(), rdb_cat_id_sim_nomodel.rdb_id())
            rdb_item.add_value(pya.RdbItemValue(c.polygon.to_dtype(dbu)))

    if DFT:
        # DFT verification

        text_out, opt_in = find_automated_measurement_labels(cell)

        '''
    # opt_in labels missing: 0 labels found. draw box around the entire circuit.
    # replaced with code below that finds each circuit separately
    if len(opt_in) == 0:
      rdb_item = rdb.create_item(rdb_cell.rdb_id(),rdb_cat_id_optin_missing.rdb_id())
      rdb_item.add_value(pya.RdbItemValue( pya.Polygon(cell.bbox()).to_dtype(dbu) ) )
    '''

        # dataset for all components found connected to opt_in labels; later
        # subtract from all components to find circuits with missing opt_in
        components_connected_opt_in = []

        # opt_in labels
        for ti1 in range(0, len(opt_in)):
            t = opt_in[ti1]['Text']
            box_s = 1000
            box = pya.Box(t.x - box_s, t.y - box_s, t.x + box_s, t.y + box_s)
            # opt_in labels check for unique
            for ti2 in range(ti1 + 1, len(opt_in)):
                if opt_in[ti1]['opt_in'] == opt_in[ti2]['opt_in']:
                    if verbose:
                        print(" - Found DFT error, non unique text labels: %s, %s, %s" %
                              (t.string, t.x, t.y))
                    rdb_item = rdb.create_item(rdb_cell.rdb_id(), rdb_cat_id_optin_unique.rdb_id())
                    rdb_item.add_value(pya.RdbItemValue(pya.Polygon(box).to_dtype(dbu)))

            # opt_in format check:
            if not opt_in[ti1]['wavelength'] in DFT_wavelengths:
                if verbose:
                    print(" - DFT error: wavelength")
                rdb_item = rdb.create_item(rdb_cell.rdb_id(), rdb_cat_id_optin_wavelength.rdb_id())
                rdb_item.add_value(pya.RdbItemValue(pya.Polygon(box).to_dtype(dbu)))

            if not (opt_in[ti1]['pol'] in DFT_polarizations):
                if verbose:
                    print(" - DFT error: polarization")
                rdb_item = rdb.create_item(
                    rdb_cell.rdb_id(), rdb_cat_id_optin_polarization.rdb_id())
                rdb_item.add_value(pya.RdbItemValue(pya.Polygon(box).to_dtype(dbu)))

            # find the GC closest to the opt_in label.
            from ._globals import KLAYOUT_VERSION
            components_sorted = sorted([c for c in components if [p for p in c.pins if p.type == _globals.PIN_TYPES.OPTICALIO]],
                                       key=lambda x: x.trans.disp.to_p().distance(pya.Point(t.x, t.y).to_dtype(1)))
            # GC too far check:
            if components_sorted:
                dist_optin_c = components_sorted[0].trans.disp.to_p(
                ).distance(pya.Point(t.x, t.y).to_dtype(1))
                if verbose:
                    print(" - Found opt_in: %s, nearest GC: %s.  Locations: %s, %s. distance: %s" % (opt_in[ti1][
                          'Text'], components_sorted[0].instance,  components_sorted[0].center, pya.Point(t.x, t.y), dist_optin_c * dbu))
                if dist_optin_c > float(DFT['design-for-test']['opt_in']['max-distance-to-grating-coupler']) * 1000:
                    if verbose:
                        print(" - opt_in label too far from the nearest grating coupler: %s, %s" %
                              (components_sorted[0].instance, opt_in[ti1]['opt_in']))
                    rdb_item = rdb.create_item(rdb_cell.rdb_id(), rdb_cat_id_optin_toofar.rdb_id())
                    rdb_item.add_value(pya.RdbItemValue(pya.Polygon(box).to_dtype(dbu)))

                # starting with each opt_in label, identify the sub-circuit, then GCs, and
                # check for GC spacing
                trimmed_nets, trimmed_components = trim_netlist(
                    nets, components, components_sorted[0])
                components_connected_opt_in = components_connected_opt_in + trimmed_components
                detector_GCs = [c for c in trimmed_components if [p for p in c.pins if p.type == _globals.PIN_TYPES.OPTICALIO] if (
                    c.trans.disp - components_sorted[0].trans.disp).to_p() != pya.DPoint(0, 0)]
                if verbose:
                    print("   N=%s, detector GCs: %s" %
                          (len(detector_GCs), [c.display() for c in detector_GCs]))
                vect_optin_GCs = [(c.trans.disp - components_sorted[0].trans.disp).to_p()
                                  for c in detector_GCs]
                # for vi in range(0,len(detector_GCs)):
                #  if round(angle_vector(vect_optin_GCs[vi])%180)!=int(DFT['design-for-test']['grating-couplers']['gc-array-orientation']):
                #    if verbose:
                #      print( " - DFT GC pitch or angle error: angle %s, %s"  % (round(angle_vector(vect_optin_GCs[vi])%180), opt_in[ti1]['opt_in']) )
                #    rdb_item = rdb.create_item(rdb_cell.rdb_id(),rdb_cat_id_GCpitch.rdb_id())
                #    rdb_item.add_value(pya.RdbItemValue( detector_GCs[vi].polygon.to_dtype(dbu) ) )

                # find the GCs in the circuit that don't match the testing configuration
                for d in list(range(int(DFT['design-for-test']['grating-couplers']['detectors-above-laser']) + 0, 0, -1)) + list(range(-1, -int(DFT['design-for-test']['grating-couplers']['detectors-below-laser']) - 1, -1)):
                    if pya.DPoint(0, d * float(DFT['design-for-test']['grating-couplers']['gc-pitch']) * 1000) in vect_optin_GCs:
                        del_index = vect_optin_GCs.index(pya.DPoint(
                            0, d * float(DFT['design-for-test']['grating-couplers']['gc-pitch']) * 1000))
                        del vect_optin_GCs[del_index]
                        del detector_GCs[del_index]
                for vi in range(0, len(vect_optin_GCs)):
                    if verbose:
                        print(" - DFT GC array config error: %s, %s" %
                              (components_sorted[0].instance, opt_in[ti1]['opt_in']))
                    rdb_item = rdb.create_item(
                        rdb_cell.rdb_id(), rdb_cat_id_GCarrayconfig.rdb_id())
                    rdb_item.add_value(pya.RdbItemValue(
                        "The label having the error is: \n" + opt_in[ti1]['opt_in'] + "\n"))
                    rdb_item.add_value(pya.RdbItemValue(detector_GCs[vi].polygon.to_dtype(dbu)))
                    rdb_item.add_value(pya.RdbItemValue(pya.Polygon(box).to_dtype(dbu)))

        # subtract components connected to opt_in labels from all components to
        # find circuits with missing opt_in
        components_without_opt_in = [
            c for c in components if not (c in components_connected_opt_in)]
        i = 0  # to avoid getting stuck in the loop in case of an error
        while components_without_opt_in and i < 50:
            # find the first GC
            components_GCs = [c for c in components_without_opt_in if [
                p for p in c.pins if p.type == _globals.PIN_TYPES.OPTICALIO]]
            if components_GCs:
                trimmed_nets, trimmed_components = trim_netlist(
                    nets, components, components_GCs[0])
                # circuit without opt_in label, generate error
                r = pya.Region()
                for c in trimmed_components:
                    r.insert(c.polygon)
                for p in r.each_merged():
                    rdb_item = rdb.create_item(
                        rdb_cell.rdb_id(), rdb_cat_id_optin_missing.rdb_id())
                    rdb_item.add_value(pya.RdbItemValue(p.to_dtype(dbu)))
                # remove from the list of components without opt_in:
                components_without_opt_in = [
                    c for c in components_without_opt_in if not (c in trimmed_components)]
                i += 1
            else:
                break

        # GC spacing between separate GC circuits (to avoid measuring the wrong one)

    for n in nets:
        # Verification: optical pin width mismatches
        if n.type == _globals.PIN_TYPES.OPTICAL and not n.idx == None:
            pin_paths = [p.path for p in n.pins]
            if pin_paths[0].width != pin_paths[-1].width:
                if verbose:
                    print(" - Found mismatched pin widths: %s" % (pin_paths[0]))
                r = pya.Region([pin_paths[0].to_itype(1).polygon(),
                                pin_paths[-1].to_itype(1).polygon()])
                polygon_merged = advance_iterator(r.each_merged())
                rdb_item = rdb.create_item(rdb_cell.rdb_id(), rdb_cat_id_mismatchedpin.rdb_id())
                rdb_item.add_value(pya.RdbItemValue(polygon_merged.to_dtype(dbu)))

    # displays results in Marker Database Browser, using Results Database (rdb)
    if rdb.num_items() > 0:
        v = pya.MessageBox.warning(
            "Errors", "%s layout errors detected.  \nPlease review errors using the 'Marker Database Browser'." % rdb.num_items(), pya.MessageBox.Ok)
        lv.show_rdb(rdb_i, cv.cell_index)
    else:
        v = pya.MessageBox.warning("Errors", "No layout errors detected.", pya.MessageBox.Ok)

    # Save results of verification as a Text label on the cell. Include OS,
    # SiEPIC-Tools and PDF version info.
    LayerTextN = cell.layout().layer(TECHNOLOGY['Text'])
    iter1 = cell.begin_shapes_rec(LayerTextN)
    while not(iter1.at_end()):
        if iter1.shape().is_text():
            text = iter1.shape().text
            if text.string.find("SiEPIC-Tools verification") > -1:
                text_SiEPIC = text
                print(" * Previous label: %s" % text_SiEPIC)
                iter1.shape().delete()
        iter1.next()

    import SiEPIC.__init__
    import sys
    from time import strftime
    text = pya.DText("SiEPIC-Tools verification: %s errors\n%s\nSiEPIC-Tools v%s\ntechnology: %s\n%s\nPython: %s, %s\n%s" % (rdb.num_items(), strftime("%Y-%m-%d %H:%M:%S"),
                                                                                                                             SiEPIC.__init__.__version__, TECHNOLOGY['technology_name'], sys.platform, sys.version.split('\n')[0], sys.path[0], pya.Application.instance().version()), pya.DTrans(cell.dbbox().p1))
    shape = cell.shapes(LayerTextN).insert(text)
    shape.text_size = 0.1 / dbu

'''
Open all PDF files using an appropriate viewer
'''


def open_PDF_files(files, files_list):
    import sys
    if sys.platform.startswith('darwin'):
        # open all the files in a single Preview application.
        # open in one window with tabs: https://support.apple.com/en-ca/guide/mac-help/mchlp2469
        # System Preferences - Dock - Prefer tabs when opening documents - Always
        runcmd = '/usr/bin/open -n -a /Applications/Preview.app %s' % files
        if int(sys.version[0]) > 2:
            import subprocess
            print("Running in shell: %s" % runcmd)
            subprocess.Popen(['/usr/bin/open', '-n', '-a', '/Applications/Preview.app', files])
        else:
            import commands
            print("Running in shell: %s" % runcmd)
            print(commands.getstatusoutput(runcmd))
    if sys.platform.startswith('win'):
        import os
        for f in files_list:
            os.startfile(f)
'''
Open the folder using an appropriate file finder / explorer
'''


def open_folder(folder):
    import sys
    if sys.platform.startswith('darwin'):
        runcmd = '/usr/bin/open %s' % folder
        print("Running in shell: %s" % runcmd)
        if int(sys.version[0]) > 2:
            import subprocess
            subprocess.Popen(['/usr/bin/open', folder])
        else:
            import commands
            print(commands.getstatusoutput(runcmd))

    if sys.platform.startswith('win'):
        import subprocess
        print("running in windows explorer, %s" % folder)
        print(subprocess.Popen(r'explorer /select,"%s"' % folder))

'''
User to select opt_in labels, either:
 - Text object selection in the layout
 - GUI with drop-down menu from all labels in the layout
 - argument to the function, opt_in_selection_text, array of opt_in labels (strings)
'''


def user_select_opt_in(verbose=None, option_all=True, opt_in_selection_text=[]):
    from .utils import find_automated_measurement_labels
    text_out, opt_in = find_automated_measurement_labels()
    if not opt_in:
        print(' No opt_in labels found in the layout')
        return False, False

    # optional argument to this function
    if not opt_in_selection_text:

        # First check if any opt_in labels are selected
        from .utils import selected_opt_in_text
        oinstpaths = selected_opt_in_text()
        for oi in oinstpaths:
            opt_in_selection_text.append(oi.shape.text.string)

        if opt_in_selection_text:
            if verbose:
                print(' user selected opt_in labels')
        else:
            # If not, scan the cell and find all the labels
            if verbose:
                print(' starting GUI to select opt_in labels')

            # GUI to ask which opt_in measurement to fetch
            opt_in_labels = [o['opt_in'] for o in opt_in]
            if option_all:
                opt_in_labels.insert(0, 'All opt-in labels')
            opt_in_selection_text = pya.InputDialog.ask_item(
                "opt_in selection", "Choose one of the opt_in labels.",  opt_in_labels, 0)
            if not opt_in_selection_text:  # user pressed cancel
                if verbose:
                    print(' user cancel!')
                return False, False
            if opt_in_selection_text == 'All opt-in labels':
                opt_in_selection_text = [o['opt_in'] for o in opt_in]
                if verbose:
                    print('  selecting all opt_in labels')
            else:
                opt_in_selection_text = [opt_in_selection_text]

    # find opt_in Dict entries matching the opt_in text labels
    opt_in_dict = []
    for o in opt_in:
        for t in opt_in_selection_text:
            if o['opt_in'] == t:
                opt_in_dict.append(o)

    return opt_in_selection_text, opt_in_dict

'''
Fetch measurement data from GitHub

Identify opt_in circuit, using one of:
 - selected opt_in Text objects
 - GUI
    - All - first option
    - Individual - selected

Query GitHub to find measurement data for opt_in label(s)

Get data, one of:
 - All
 - Individual
'''


def fetch_measurement_data_from_github(verbose=None, opt_in_selection_text=[]):
    import pya
    from . import _globals
    tmp_folder = _globals.TEMP_FOLDER
    from .github import github_get_filenames, github_get_files, github_get_file

    user = 'lukasc-ubc'
    repo = 'edX-Phot1x'
    extension = 'pdf'

    if verbose:
        print('Fetch measurement data from GitHub')

    if opt_in_selection_text:
        folder_flatten_option = True
    else:
        folder_flatten_option = None

    if opt_in_selection_text:
        include_path = False

    from .scripts import user_select_opt_in
    opt_in_selection_text, opt_in_dict = user_select_opt_in(
        verbose=verbose, opt_in_selection_text=opt_in_selection_text)

    if verbose:
        print(' opt_in labels: %s' % opt_in_selection_text)
        print(' Begin looping through labels')

    all_measurements = 0
    savefilepath = []

    # Loop through the opt_in text labels
    if not opt_in_selection_text:
        pya.MessageBox.warning("opt_in labels not found",
                               "Error: opt_in labels not found", pya.MessageBox.Ok)
        return

    for ot in opt_in_selection_text:

        fields = ot.split("_")
        search_for = ''
        # Search for device_xxx_xxx_...
#    for i in range(4,min(7,len(fields))):
        for i in range(4, len(fields)):
            search_for += fields[i] + '_'
        if verbose:
            print("  searching for: %s" % search_for)

        filenames = github_get_filenames(
            extension=extension, user=user, repo=repo, filesearch=search_for, verbose=verbose)

        if len(filenames) == 0:
            print(' measurement not found!')

            # Search for xxx_xxx_... (don't include the "device" part)
            search_for = ''
#      for i in range(5,min(7,len(fields))):
            for i in range(5, len(fields)):
                search_for += fields[i] + '_'
            if verbose:
                print("  searching for: %s" % search_for)

            filenames = github_get_filenames(
                extension=extension, user=user, repo=repo, filesearch=search_for, verbose=verbose)

            if len(filenames) == 0:
                pya.MessageBox.warning("Measurement data not found", "Measurement data not found; searched for: %s on GitHub %s/%s" % (
                    search_for, user, repo), pya.MessageBox.Ok)
                print(' measurement not found!')
                return

        if len(filenames) == 1:
            measurements_text = filenames[0][1].replace('%20', ' ')
        elif len(filenames) > 1:
            if all_measurements == 0:
                # GUI to ask which opt_in measurement to fetch
                measurements = [f[1].replace('%20', ' ') for f in filenames]
                measurements.insert(0, 'All measurements')
                measurements_text = pya.InputDialog.ask_item(
                    "opt_in selection", "Choose one of the data files for opt_in = %s, to fetch experimental data.\n" % search_for,  measurements, 0)
                if not measurements_text:  # user pressed cancel
                    if verbose:
                        print(' user cancel!')
                    return
                if measurements_text == 'All measurements':
                    if verbose:
                        print('  all measurements')
                    all_measurements = 1

        if not folder_flatten_option:
            # GUI to ask if we want to keep the folder tree
            options = ['Flatten folder tree', 'Replicate folder tree']
            folder_flatten_option = pya.InputDialog.ask_item(
                "folder tree", "Do you wish to place all files in the same folder (flatten folder tree), or recreate the folder tree structure?",  options, 0)
            if folder_flatten_option == 'Replicate folder tree':
                include_path = True
            else:
                include_path = False

        # Download file(s)
        if all_measurements == 1:
            savefilepath = github_get_files(user=user, repo=repo, filename_search=search_for,
                                            save_folder=tmp_folder,  include_path=include_path, verbose=verbose)
        else:  # find the single data set to download (both pdf and mat files)
            for f in filenames:
                if f[1] == measurements_text.replace(' ', '%20'):
                    file_selection = f
            if verbose:
                print('   File selection: %s' % file_selection)
            import os
            savefilepath = github_get_files(user=user, repo=repo, filename_search=file_selection[0].replace(
                '.' + extension, '.'), save_folder=tmp_folder,  include_path=include_path, verbose=verbose)

    # this launches open_PDF once for all files at the end:
    if savefilepath:
        if verbose:
            print('All files: %s' % (savefilepath))

        filenames = ''
        for s in savefilepath:
            filenames += s + ' '

        if verbose or not opt_in_selection_text:
            open_PDF_files(filenames, savefilepath)
            open_folder(tmp_folder)

    if not opt_in_selection_text:
        warning = pya.QMessageBox()
        warning.setStandardButtons(pya.QMessageBox.Ok)
        if savefilepath:
            warning.setText("Measurement Data: successfully downloaded files.")
        else:
            warning.setText("Measurement Data: 0 files downloaded.")
        pya.QMessageBox_StandardButton(warning.exec_())

    return filenames, savefilepath


'''
Identify opt_in circuit, using one of:
 - selected opt_in Text objects
 - GUI
    - All - first option
    - Individual - selected

Fetch measurement data from GitHub
Run simulation

Plot data together

'''


def measurement_vs_simulation(verbose=None):
    import pya
    from . import _globals
    tmp_folder = _globals.TEMP_FOLDER
    from .scripts import fetch_measurement_data_from_github
    from .scripts import user_select_opt_in
    from .lumerical.interconnect import circuit_simulation

    if verbose:
        print('measurement_vs_simulation()')

    opt_in_selection_text, opt_in_dict = user_select_opt_in(verbose=verbose)

    if verbose:
        print(' opt_in labels: %s' % opt_in_selection_text)
        print(' Begin looping through labels')

    # Loop through the opt_in text labels
    for ot in opt_in_selection_text:

            # Fetch github data:
        files, savefilepath = fetch_measurement_data_from_github(
            verbose=verbose, opt_in_selection_text=[ot])

        # simulate:
        circuit_simulation(verbose=verbose, opt_in_selection_text=[
                           ot], matlab_data_files=savefilepath)

    warning = pya.QMessageBox()
    warning.setStandardButtons(pya.QMessageBox.Ok)
    if savefilepath:
        warning.setText(
            "Measurement versus Simulation: successfully downloaded files and simulated.")
    else:
        warning.setText("Measurement Data: 0 files downloaded.")
    pya.QMessageBox_StandardButton(warning.exec_())

    return files, savefilepath


"""
    SiEPIC-Tools: Resize Waveguide
    Author: Jaspreet Jhoja(2016 - 2018)

    This Python file implements a waveguide resizing tool.
    Version history:
       Jaspreet Jhoja 2018/02/13
        - Resizes Waveguides with selection
        - Users are required to press Ctrl + Shift + R
"""


def resize_waveguide():
    import pya
    import sys
    import copy
    from pya import QFont, QWidget, Qt, QVBoxLayout, QFrame, QLabel, QComboBox, QLineEdit, QPushButton, QGridLayout, QSplitter, QTextEdit
    from SiEPIC import utils
    TECHNOLOGY, lv, ly, cell = utils.get_layout_variables()
    from SiEPIC.scripts import path_to_waveguide

    net, comp = cell.identify_nets()
    global points, copy_pts, diff
    objlist = []  # list of data objects
    clear = []  # 12 clears should be there
    topcell = None
    layout = None
    dbu = None
    topcell = cell

    # fetch the database parameters
    dbu = ly.dbu

    # Define layers based on PDK_functions:
    LayerSiN = ly.layer(TECHNOLOGY['Waveguide'])
    LayerPinRecN = ly.layer(TECHNOLOGY['PinRec'])
    LayerDevRecN = ly.layer(TECHNOLOGY['DevRec'])

    # delete instances
    to_delete = []

    # extract the circuit netlist from the physical layout:
    optical_selection = utils.select_waveguides(cell)
    if(len(optical_selection) > 1 or len(optical_selection) == 0):
        pya.MessageBox.warning("Message", "No waveguide is selected", pya.MessageBox.Ok)
    else:
        wg_obj = optical_selection[0]
        if wg_obj.is_cell_inst():
            oinst = wg_obj.inst()
            if oinst.is_pcell():
                c = oinst.cell
                trans = oinst.trans

        path_obj = c.pcell_parameters_by_name()['path']

        if(path_obj.points <= 2):
            v = pya.MessageBox.warning(
                "Message", "Cannot perform this operation on the selected cell/path.\n Hint: Select a cell/path with more than 2 vertices.", pya.MessageBox.Ok)

        else:

            # PCell_get_parameters ( c ) #This line causes syntax error Do not uncomment this line.

            #  path_length
            wg_width = path_obj.width  # in microns
            # calculate the length of the waveguide using the area / width
            iter2 = c.begin_shapes_rec(LayerSiN)
            if iter2.shape().is_polygon():
                area = iter2.shape().polygon.area()
                path_length = area / wg_width * dbu * dbu
            else:
                print("## ROUND_PATH waveguide, not polygon; bug in code? ##")
                path_length = 0  # or path_obj.length()

            escape = 0

            points_obj = path_obj.to_dtype(1 / dbu).get_dpoints()
            points = [[each.x * dbu, each.y * dbu] for each in points_obj]

            # Separate the segments of the waveguide
            segments_all = []
            for i in range(len(points)):
                if(i > 0):
                    pair = [points[i - 1], points[i]]
                    segments_all.append(pair)

            # don't allow any modifications to first and last segment
            global segments
            segments = segments_all[1:-1]

            # Check segment orientation
            global seg_orientation
            seg_orientation = []
            for each in segments:
                if(each[0][0] == each[1][0]):
                    seg_orientation.append("vertical")
                elif(each[0][1] == each[1][1]):
                    seg_orientation.append("horizontal")

            # prop variable which determines the segment propagation
            prop_points = points
            seg_propagation = []
            #+x, -x , +y , -y
            for each in segments:
                print(each[0])
                index = prop_points.index(each[0])
                prop = ""

                if(index == 0):
                    index = index + 1
                    element_idx = index + 1
                   # look at the second index
                else:
                    element_idx = index - 1

                x1 = prop_points[index][0]
                y1 = prop_points[index][1]
                x2 = prop_points[element_idx][0]
                y2 = prop_points[element_idx][1]

                if(x1 == x2):
                    if(y1 < y2):
                        prop = "+y"
                    elif(y1 > y2):
                        prop = "-y"
                        # their x have same value means they are propagating along y axis
                elif(y1 == y2):
                    if(x1 < x2):
                        prop = "-x"
                    elif(x1 > x2):
                        prop = "+x"
                print(index)
                print(element_idx)
                print(prop)
                seg_propagation.append(prop)
                # y have same values along x axis

            global wdg, hbox, lframe1, titlefont, lf1title, parameters, lf1label1, lf1label2, lf1label3, lf1title2, lf1text3, lf1form, lframe1, leftsplitter, splitter1, container, ok
            wdg = QWidget()
            #wdg = QDialog(pya.Application.instance().main_window())
            wdg.setAttribute(pya.Qt.WA_DeleteOnClose)
            wdg.setWindowTitle("Waveguide resizer")

            if sys.platform.startswith('linux'):
                    # Linux-specific code here...
                titlefont = QFont("Arial", 11, QFont.Bold, False)

            elif sys.platform.startswith('darwin'):
                    # OSX specific
                titlefont = QFont("Arial", 9, QFont.Bold, False)

            elif sys.platform.startswith('win'):
                titlefont = QFont("Arial", 9, QFont.Bold, False)

            #titlefont = QFont("Arial", 9, QFont.Bold, False)
            hbox = QVBoxLayout(wdg)

            wdg.setFixedSize(650, 250)

            def selection(self):
                # make a list of these to show them
                global segments, seg_orientation, lf1label1, lf1label2
        #    lf1text1.setText(str(abs(segments[parameters.currentIndex][0][0] - segments[parameters.currentIndex][1][0])*dbu + abs(segments[parameters.currentIndex][0][1] - segments[parameters.currentIndex][1][1])*dbu))
                lf1label1.setText('     Segment length: %s microns' % str((abs(segments[parameters.currentIndex][0][
                                  0] - segments[parameters.currentIndex][1][0]) + abs(segments[parameters.currentIndex][0][1] - segments[parameters.currentIndex][1][1]))))
        #    lf1text2.setText(str(seg_orientation[parameters.currentIndex]))
                lf1label2.setText('     Segment orientation: %s' %
                                  str(seg_orientation[parameters.currentIndex]))

            # Left Frame top section
            lframe1 = QFrame()
            lframe1.setFrameShape(QFrame.StyledPanel)
            lframe1.setStyleSheet("background-color: white;")
            lf1title = QLabel('Current waveguide length (microns): %s' % str(path_length))
            parameters = QComboBox()
            # add vertices as params
            params = []
            for each in range(len(segments)):
                #    params.append("segment %s  points:  %s  - %s" %(str(each), str(tuple(segments[each][0])), str(tuple(segments[each][1]))))
                params.append("segment %s, points: (%s, %s) - (%s, %s)" % (str(each), segments[each][
                              0][0], segments[each][0][1], segments[each][1][0], segments[each][1][1]))

            parameters.addItems(params)
            parameters.currentIndexChanged(selection)
            parameters.setFixedWidth(400)
            parameters.setStyleSheet("background-color: white;")
            lf1label1 = QLabel('Segment length: ')
            lf1label2 = QLabel('Segment orientation: ')
            lf1label3 = QLabel('New target waveguide length (microns): ')
            lf1title2 = QLabel('Chose the segment you wish to be moved:')
            lf1text3 = QLineEdit()
            lf1text3.setAccessibleName('lf1text3')
            lf1text3.setText(str(path_length))

            def button(self):
                # don't want to change the layout while the GUI is open; leads to view problems.
                wdg.close()

                global points, copy_pts, diff

                if lf1text3.text == "":
                    return

                # Record a transaction, to enable "undo"
                lv.transaction("Waveguide resizing")

                # get current index and segment propagation
                index = parameters.currentIndex
                copy_pts = copy.deepcopy(points)
                p1 = copy_pts[copy_pts.index(segments[index][0])]
                p2 = copy_pts[copy_pts.index(segments[index][1])]
                diff = float(lf1text3.text) - path_length
        #    diff = diff/dbu
                prop = seg_propagation[index]
                if(prop == "+x" or prop == "-x"):
                    if(prop == "-x"):
                        diff = diff * -1
                    print("moving x")
                    # perform the action based on diff value
                    copy_pts[copy_pts.index(segments[index][0])][0] = copy_pts[
                        copy_pts.index(segments[index][0])][0] + diff / 2
                    copy_pts[copy_pts.index(segments[index][1])][0] = copy_pts[
                        copy_pts.index(segments[index][1])][0] + diff / 2
                elif(prop == "+y" or prop == "-y"):
                    if(prop == "+y"):
                        diff = diff * -1
                    print("moving y")
                    copy_pts[copy_pts.index(segments[index][0])][1] = copy_pts[
                        copy_pts.index(segments[index][0])][1] + diff / 2
                    copy_pts[copy_pts.index(segments[index][1])][1] = copy_pts[
                        copy_pts.index(segments[index][1])][1] + diff / 2
                print("pushed", p1, p2)
        #    path_obj = cell.pcell_parameters_by_name()['path']

                dpoints = [pya.DPoint(each[0], each[1]) for each in copy_pts]
                dpath = pya.DPath(dpoints, wg_width)
                # replace old path with the new one
                oinst.change_pcell_parameter("path", dpath)
                lv.commit()
                wdg.destroy()  # destroy GUI when we are completely done.

            ok = QPushButton("OK")
            ok.clicked(button)

            lf1form = QGridLayout()
            lf1form.addWidget(lf1title, 0, 0)
            lf1form.addWidget(lf1label3, 1, 0)
            lf1form.addWidget(lf1text3, 1, 1)
            lf1form.addWidget(lf1title2, 2, 0)
            lf1form.addWidget(parameters, 3, 0)
            lf1form.addWidget(lf1label1, 4, 0)
        #  lf1form.addWidget(lf1text1, 4,1)
            lf1form.addWidget(lf1label2, 5, 0)
        #  lf1form.addWidget(lf1text2, 5,1)
            lf1form.addWidget(ok, 7, 1)
            lframe1.setLayout(lf1form)
            leftsplitter = QSplitter(Qt.Vertical)
            leftsplitter.addWidget(lframe1)
            leftsplitter.setSizes([500, 400, 10])
            splitter1 = QSplitter(Qt.Horizontal)
            textedit = QTextEdit()
            splitter1.addWidget(leftsplitter)
            splitter1.setSizes([400, 500])
            container = QWidget()
            hbox.addWidget(splitter1)
            objlist.append(lf1text3)
            selection(None)
            wdg.show()



'''
Search and replace: cell_x with cell_y
- load layout containing cell_y_name from cell_y_file
- replace all cell_x_name instances with cell_y
'''
def replace_cell(layout, cell_x_name, cell_y_name, cell_y_file):
    
    # Load cell_y_name:
    layout.read(cell_y_file)

    # find cell name cell_x_name
    cell_x = layout.cell(cell_x_name)
    if cell_x == None:
        # raise Exception("No cell '%s' found in layout." % cell_x_name)
        print (' - layout %s does not contain cell %s' % (cell_y_file, cell_x_name) )
        return
    #print(" - found cell_x: %s" % cell_x.name)
    # find cell name CELL_Y
    cell_y = layout.cell(cell_y_name)
    if cell_y == None:
        raise Exception("No cell '%s' found in layout." % cell_y_name)
    #print(" - found cell_y: %s" % cell_y.name)
    # find caller cells
    caller_cells = cell_x.caller_cells()
    # loop through all caller cells:
    for c in caller_cells:
        cc = layout.cell(c)
        #print("  - found caller cell: %s" % cc.name)
        # find instaces of CELL_X in caller cell
        itr = cc.each_inst()
        try:
            while True:
                inst = next(itr)
                #print("   - found inst: %s, %s" % (inst, inst.cell.name))
                if inst.cell.name == cell_x_name:
                    # replace with CELL_Y
                    if inst.is_regular_array():
                        ci = inst.cell_inst
                        cc.replace(inst, pya.CellInstArray(cell_y.cell_index(),inst.trans, ci.a, ci.b, ci.na, ci.nb))
                        print("    - replacing with cell array: %s" % (cell_y.name))
                    else:
                        cc.replace(inst, pya.CellInstArray(cell_y.cell_index(),inst.trans))
                        print("    - replacing with cell: %s" % (cell_y.name))
        except:
            pass
    cell_x.prune_cell()<|MERGE_RESOLUTION|>--- conflicted
+++ resolved
@@ -348,28 +348,17 @@
 
 
 def waveguide_length_diff():
-<<<<<<< HEAD
-
-=======
->>>>>>> bc9fdaed
     from .utils import get_layout_variables, select_waveguides
     TECHNOLOGY, lv, ly, cell = get_layout_variables()
     import pya
     import numpy as np
-    from math import exp, sqrt, pi  
+    from math import exp, sqrt, pi
     from copy import deepcopy
     from SiEPIC import utils, _globals
     import SiEPIC
     import time, os, fnmatch
     from SiEPIC.utils import get_technology, xml_to_dict
     os.chdir('C:\\Users\\root\\KLayout\\python\\SiEPIC\\lumerical')
-<<<<<<< HEAD
-
-
-=======
-
-
->>>>>>> bc9fdaed
     # calculate length difference
     selection = lv.object_selection
     if len(selection) == 2 and selection[0].inst().is_pcell() and "Waveguide" in selection[0].inst().cell.basic_name() and selection[1].inst().is_pcell() and "Waveguide" in selection[1].inst().cell.basic_name():
@@ -383,29 +372,29 @@
         width2 = cell.pcell_parameters_by_name()['width'] / cell.layout().dbu
         dbu = cell.layout().dbu
         length1 = (area1 / width1)*dbu
-        length2 = (area2 / width2)*dbu        
-        
+        length2 = (area2 / width2)*dbu
+
         # function to find the nearest value in aa 2d array
         def find_nearest(array, value):
             array = np.asarray(array)
             idx = (np.abs(array - value)).argmin()
             return array[idx]
-        
+
         #location function to get correlation values
         def get_local_correlation_matrix(corr_length, resolution, temp_comp):
-        
+
                   #correlation function
                   def get_corr(x1, y1, x2, y2, l):
                     sigma = l/4
-                    correlation = exp(-(((x1-x2)**2 + (y1-y2)**2)/(l**2/2))) 
+                    correlation = exp(-(((x1-x2)**2 + (y1-y2)**2)/(l**2/2)))
                     #correlation = exp((-(x1-x2)**2 - (y1-y2)**2)/((l**2)/2))/(sqrt(pi)*(l/2)) # gaussian function in 2d space
                     return correlation
-                  
-                  
+
+
                   #function to calculate distance between two points
                   def distance(x1,y1, x2,y2):
                     return sqrt((x2-x1)**2 + (y2-y1)**2)
-                  
+
                   #split a line into a number of chunks based on length
                   def split_line(line_pts, length):
                     #splits a line into a number of pieces based on the length given in params
@@ -421,42 +410,42 @@
                         curr_pt = deepcopy(pt_a)
                         temp_pts.append(pt_a)
                         while distance(curr_pt[0], curr_pt[1], pt_b[0], pt_b[1]) > length:
-                          
+
                           #if diff is along x axis
                           if(diff_x > 0):
                             curr_pt[0] = [curr_pt[0]-length if(distance(curr_pt[0]-length,curr_pt[1], pt_b[0],pt_b[1])< distance(temp_pts[-1][0],temp_pts[-1][1], pt_b[0],pt_b[1])) else curr_pt[0]+length][0]
                           #else diff is along y axis
                           else:
                             curr_pt[1] = [curr_pt[1]-length if(distance(curr_pt[0],curr_pt[1]-length, pt_b[0],pt_b[1])< distance(temp_pts[-1][0],temp_pts[-1][1], pt_b[0],pt_b[1])) else curr_pt[1]+length][0]
-                          
-                          temp_pts.append(deepcopy(curr_pt)) 
+
+                          temp_pts.append(deepcopy(curr_pt))
                         temp_pts.append(pt_b)
                     return temp_pts
-                  
-                  
+
+
                   #extract layout information
                   TECH, lv, ly, cell = utils.get_layout_variables()
                   net, components_list = cell.identify_nets()
                   dbu = ly.dbu
-                  
+
                   #comp has all the components
                   comp = []
                   for each_temp_comp in temp_comp:
                     for check_comp in components_list:
                       if(each_temp_comp.cell.cell_index() == check_comp.cell.cell_index()):
                         comp.append(check_comp)
-                    
+
                   #initialise correlation matrix
                   corr_matrix = np.zeros(shape=(len(comp),len(comp)))
                   full_matrix_data = []
                   #copy of correlation matrix that can be modified independently and exported
                   exported_matrix = np.zeros(shape=(len(comp),len(comp)))
-                  
+
                   corr_matrix_name = []
                   for i in comp:
                     corr_matrix_name.append([])
-                  
-                  
+
+
                   for idx1 in range(len(comp)):
                     for idx2 in range(len(comp)):
                       if(corr_matrix[idx1, idx2] == 0 and corr_matrix[idx2,idx1] == 0): #optimisation to remove redundant iterations
@@ -465,12 +454,12 @@
                         testname = comp[idx1].basic_name
                         if(idx1 == idx2 ): #if it is the same element
                           corr_value = 1
-        
+
                         else:
                             first = comp[idx1]
                             second = comp[idx2]
                             corr_value = 0
-                            
+
                             if(first.basic_name == 'Waveguide' or second.basic_name == 'Waveguide'): #if any of the components are waveguides
                               wgs = [first, second]
                               #wgs = [each.cell.pcell_parameters_by_name()['path'] for each in wgs if each.basic_name == 'Waveguide' else each] #get path obj for each waveguide
@@ -482,52 +471,47 @@
                                     pts_itr = each_path.each_point()
                                     #print([each for each in pts_itr])
                                     wg_pts.append([[each.x, each.y] for each in pts_itr])
-                                  
-                                    
+
+
                                 else:
                                   wg_pts.append([[each.center.x*dbu, each.center.y*dbu]])
-                                    
+
                               new_wg_pts = []
                               for each in wg_pts:
                                 if(len(each)>1):
                                    new_wg_pts.append(split_line(each, resolution))
                                 else:
                                    new_wg_pts.append(each)
-                              #print('new wg points', len(new_wg_pts))                      
+                              #print('new wg points', len(new_wg_pts))
                               inner_corr_matrix = np.zeros(shape=(len(new_wg_pts[0]),len(new_wg_pts[1])))
                               #print('inner corr matrix', inner_corr_matrix.shape)
                               for i in range(len(new_wg_pts[0])):
                                 for j in range(len(new_wg_pts[1])):
                                   inner_corr_value = get_corr(new_wg_pts[0][i][0], new_wg_pts[0][i][1], new_wg_pts[1][j][0],new_wg_pts[1][j][1], corr_length)
-                                  
+
                                   inner_corr_matrix[i,j] = inner_corr_value
                               #np.savetxt('test.txt', inner_corr_matrix)
                               corr_value = inner_corr_matrix.mean()
                               full_matrix_data.append([idx1, idx2, inner_corr_matrix])
-                              
+
                             else:
                               corr_value = get_corr(first.center.x*dbu, first.center.y*dbu, second.center.x*dbu, second.center.y*dbu, corr_length)
                               full_matrix_data.append([idx1, idx2, corr_value])
-                
+
                         corr_matrix[idx1, idx2] = corr_matrix[idx2, idx1] = corr_value
                         s2i = comp[idx1].basic_name+"_" +str(idx1)+ " & " + comp[idx2].basic_name+"_"+str(idx2)
-                  
+
                         corr_matrix_name[idx1].insert(idx2,s2i)
                         corr_matrix_name[idx2].insert(idx1,s2i)
-          
-                  
+
+
                   def find_val(val):
                     for i in range(len(corr_matrix)):
                       for j in range(len(corr_matrix)):
                         if(corr_matrix[i][j]==val):
                           print(corr_matrix_name[i][j])
-                  
+
                   return(corr_matrix)
-<<<<<<< HEAD
-    
-=======
-        #
->>>>>>> bc9fdaed
         #get MC parameters
         if True:
             TECHNOLOGY = get_technology()
@@ -541,23 +525,23 @@
                     montecarlo = xml_to_dict(file.read())
                     montecarlo = montecarlo['technologies']['technology']
                     if len(montecarlo) >1:
-                      montecarlo = montecarlo[0]      
-        
+                      montecarlo = montecarlo[0]
+
         #
-        
+
         nsamples = 10000
         lambda_not  = 1.55
         wcl = float(montecarlo['wafer']['width']['corr_length'])*1e6
         tcl = float(montecarlo['wafer']['height']['corr_length'])*1e6
         wsigma = float(montecarlo['wafer']['width']['std_dev'])
         tsigma =  float(montecarlo['wafer']['height']['std_dev'])
-        
-  
+
+
         if True:
           #generate correlation matrix
           correlation_matrix_w = get_local_correlation_matrix(wcl, 5, [selection[0].inst(), selection[1].inst()])
           correlation_matrix_h =  get_local_correlation_matrix(tcl,  5, [selection[0].inst(), selection[1].inst()])
-          
+
           #generate width covariance matrix (sigma1 * correlation * sigma2)
           wcovariance_matrix = np.zeros((2,2))
           tcovariance_matrix = np.zeros((2,2))
@@ -565,34 +549,34 @@
             for j in range(2):
               wcovariance_matrix[i][j] =  wsigma*correlation_matrix_w[i][j]*wsigma
               tcovariance_matrix[i][j] =     tsigma*correlation_matrix_h[i][j]*tsigma
-              
+
           #process cholesky decompositions
           wchol = np.linalg.cholesky(wcovariance_matrix)
           tchol = np.linalg.cholesky(tcovariance_matrix)
-          
+
           #generate random uncorrelated unit distributions
-          
+
           dwidth_uncorr = np.random.multivariate_normal([0,0], [[1,0],[0,1]], nsamples).T
           twidth_uncorr = np.random.multivariate_normal([0,0], [[1,0],[0,1]], nsamples).T
-          
+
           #correlate distributions
           dwidth_corr = np.dot(wchol, dwidth_uncorr)
           dthick_corr = np.dot(tchol, twidth_uncorr)
-        
-          
+
+
           #load neff data
           geovsneff_data = np.load('geo_vs_neff.npy').flatten()[0]
           neff_data = geovsneff_data['neff']
           width_data = geovsneff_data['width']
           thickness_data = geovsneff_data['thickness']
-          
+
           #create arrays for delta propagation constants
           delta_beta = np.zeros((nsamples))
           phase_arr = np.zeros((nsamples))
-          
+
           nom_width = 500
           nom_thick = 220
-          
+
           for each_sample in range(nsamples):
             #wg1
             temp_thick1 = nom_thick + dthick_corr[0][each_sample]
@@ -600,19 +584,19 @@
             idxx, idxy = np.where(thickness_data == find_nearest(thickness_data, temp_thick1)), np.where(width_data == find_nearest(width_data, temp_width1))
             neff1 = neff_data[idxy, idxx].flatten()[0]
             beta1 = (2*np.pi* neff1)/lambda_not
-            
+
             #wg2
             temp_thick = nom_thick + dthick_corr[1][each_sample]
             temp_width = nom_width + dwidth_corr[1][each_sample]
             idxx, idxy = np.where(thickness_data == find_nearest(thickness_data, temp_thick)), np.where(width_data == find_nearest(width_data, temp_width))
             neff2 = neff_data[idxy, idxx].flatten()[0]
             beta2 = (2*np.pi* neff2)/lambda_not
-          
+
             delta_beta[each_sample] = np.abs(beta1 - beta2)
             phase_arr[each_sample]  = ((beta1*length1)-(beta2*length2))/np.pi
-      
+
         #
-               
+
         pya.MessageBox.warning("Waveguide Length Difference", "Difference in waveguide lengths (um): %s" % str(
             abs(area1 / width1 - area2 / width2) * cell.layout().dbu) + '\r\n RMS phase error:'+ str(round(np.std(phase_arr),2))+' pi radians', pya.MessageBox.Ok)
 
@@ -967,7 +951,7 @@
         except subprocess.CalledProcessError as e:
             out += '\nError running ssh or scp commands. Please check that these programs are available.\n'
             out += str(e.output)
-            
+
     elif (version.find("3.")>-1) & ('Win' in platform.system()):
         import subprocess
         cmd = subprocess.check_output
@@ -1100,14 +1084,14 @@
         area += itr.shape().area()
         itr.next()
     print("Waveguide area: %s mm^2, chip area: %s mm^2, percentage: %s %%" % (area/1e6*dbu*dbu,total/1e6*dbu*dbu, area/total*100))
-    
+
     if total == 1e99:
       v = pya.MessageBox.warning(
         "Waveguide area.", "Waveguide area: %.5g mm^2 \n   (%.5g micron^2)" % (area/1e6*dbu*dbu, area/1e6), pya.MessageBox.Ok)
     else:
       v = pya.MessageBox.warning(
         "Waveguide area.", "Waveguide area: %.5g mm^2 \n   (%.5g micron^2),\nChip Floorplan: %.5g mm^2, \nPercentage: %.3g %%" % (area/1e6*dbu*dbu, area/1e6, total/1e6*dbu*dbu, area/total*100), pya.MessageBox.Ok)
-    
+
     if 0:
         area = 0
         itr = cell.begin_shapes_rec(ly.layer(TECHNOLOGY['SiEtch1']))
@@ -1115,7 +1099,7 @@
             area += itr.shape().area()
             itr.next()
         print(area / total)
-    
+
         area = 0
         itr = cell.begin_shapes_rec(ly.layer(TECHNOLOGY['SiEtch2']))
         while not itr.at_end():
@@ -2164,7 +2148,7 @@
 - replace all cell_x_name instances with cell_y
 '''
 def replace_cell(layout, cell_x_name, cell_y_name, cell_y_file):
-    
+
     # Load cell_y_name:
     layout.read(cell_y_file)
 
