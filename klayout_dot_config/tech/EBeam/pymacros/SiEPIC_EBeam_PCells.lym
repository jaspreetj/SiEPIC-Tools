<?xml version="1.0" encoding="utf-8"?>
<klayout-macro>
 <description/>
 <version/>
 <category>pymacros</category>
 <prolog/>
 <epilog/>
 <doc/>
 <autorun>true</autorun>
 <autorun-early>false</autorun-early>
 <shortcut/>
 <show-in-menu>false</show-in-menu>
 <group-name/>
 <menu-path/>
 <interpreter>python</interpreter>
 <dsl-interpreter-name/>
 <text># Python script
# SiEPIC_EBeam_PCells

"""
This file is part of the SiEPIC_EBeam_PDK
by Lukas Chrostowski (c) 2015

This Python file implements a library called "SiEPIC_EBeam_PCells" 


*******
PCells:
*******

1) Double-bus ring resonator
class TestStruct_DoubleBus_Ring
class DoubleBus_Ring
def layout_Ring(cell, layer, x, y, r, w, npoints):

2) Waveguide Taper
class ebeam_taper_te1550

3) Bragg grating waveguide
class Bragg_waveguide

Also includes additional functions:

1) code for waveguide bends:
def layout_waveguide_abs(cell, layer, points, w, radius):
def layout_waveguide_rel(cell, layer, start_point, points, w, radius):

2) function for making polygon text
def layout_pgtext(cell, layer, x, y, text, mag):

3) functions for inspecting PCell parameters
def PCell_get_parameter_list ( cell_name, library_name ):
def PCell_get_parameters ( pcell ):



NOTE: after changing the code, the macro needs to be rerun to install the new
implementation. The macro is also set to "auto run" to install the PCell 
when KLayout is run.

Version history:

Lukas Chrostowski           2015/11/05 - 2015/11/10
 - Double-bus ring resonator
 - waveguide bends
 - PCell parameter functions
 - polygon text
 - PCell calling another PCell - TestStruct_DoubleBus_Ring

Lukas Chrostowski           2015/11/14
 - fix for rounding error in "DoubleBus_Ring"

Lukas Chrostowski           2015/11/15
 - fix for Python 3.4: print("xxx")
 
Lukas Chrostowski           2015/11/17
 - update "layout_waveguide_rel" to use the calculated points_per_circle(radius)

Lukas Chrostowski           2015/11/19
 - Lumerical INTERCONNECT laser, detector

Lukas Chrostowski           2015/11/xx
 - Waveguide based on bends, straight waveguide.

Lukas Chrostowski           2015/12/3
 - Bragg grating

Lukas Chrostowski           2016/01/17
 - Taper, matching EBeam CML component
 
Lukas Chrostowski           2016/01/20
 - (sinusoidal) Bragg grating

Lukas Chrostowski           2016/04/19
 - Support for TM polarization in Netlist and laser
 
Lukas Chrostowski           2016/05/27
 - SWG_waveguide
 - SWG_to_strip_waveguide

Lukas Chrostowski           2016/06/11
 - spiral

S. Preble                   2016/08/26
 - Double Bus Ring Pin's shifted - text now is in the middle of the pin path

Lukas Chrostowski           2016/11/06
 - waveguide bump, to provide a tiny path length increase

Lukas Chrostowski           2016/11/06
 - adding capability to Ignore optical IOs in simulations: added as an option in the Laser.

Lukas Chrostowski           2017/02/14
 - renaming "SiEPIC" PCells library to "SiEPIC-EBeam PCells", update for Waveguide_Route
 - code simplifications: pya.Box -&gt; Box

Lukas Chrostowski           2017/03/08
 - S-Bend - Waveguide_SBend

Lukas Chrostowski           2017/03/18
 - ebeam_dc_halfring_straight, with TE/TM support.  Zeqin Lu adding CML for this component. 
 
Timothy Richards, Adam DeAbreu, Lukas Chrostowski  2017/07/11
 -  Focusing Sub-wavelength grating coupler PCell.

"""

import pya
import math

#import numpy as n
MODULE_NUMPY = False

dbu = 0.001

# Create aliases for KLayout Python API methods:
Box = pya.Box
Point = pya.Point
Polygon = pya.Polygon
Text = pya.Text
Trans = pya.Trans
LayerInfo = pya.LayerInfo


class cavity_hole(pya.PCellDeclarationHelper):
  """
  The PCell declaration for the cavity hole.
  This is an example of how to perform inversion operations
  by Jaspreet, Jingda, and Lukas
  """

  def __init__(self):

    # Important: initialize the super class
    super(cavity_hole, self).__init__()

    # declare the parameters
    self.param("x", self.TypeDouble, "x coordinate", default = 0)
    self.param("y", self.TypeDouble, "y coordinate", default = 0)
    self.param("radius", self.TypeDouble, "hole radius", default = 10)
    self.param("gap", self.TypeDouble, "half of the gap between surrounding holes (microns)", default = 2)
    self.param("LayerSi", self.TypeLayer, "Si Layer", default = LayerInfo(1, 0))
    self.param("pinrec", self.TypeLayer, "PinRec Layer", default = LayerInfo(69, 0))
    self.param("devrec", self.TypeLayer, "DevRec Layer", default = LayerInfo(68, 0))
    

  def display_text_impl(self):
    # Provide a descriptive text for the cell
    return "cavity_hole(R=" + ('%.3f-%.3f' % (self.radius,self.gap) ) + ")"

  def can_create_from_shape_impl(self, layout, shape, layer):
    return False


  def produce_impl(self):   
    import pya
    from operator import xor
    from math import pi, cos, sin
    
    #fetch parameters

    Box = pya.Box
    Point = pya.Point
    Polygon = pya.Polygon
    Text = pya.Text
    Trans = pya.Trans
    LayerInfo = pya.LayerInfo


    dbu = self.layout.dbu
    ly = self.layout
    shapes = self.cell.shapes

    #Layers definitions
    LayerSi = self.layer
    LayerSiN = ly.layer(self.LayerSi)
    LayerPinRecN = ly.layer(self.pinrec)
    LayerDevRecN = ly.layer(self.devrec)
    LayerTextN = ly.layer(LayerText)
    
    # cell: layout cell to place the layout
    # LayerSiN: which layer to use
    # x, y: location of the origin
    # r: radius
    # w: waveguide width
    # length units in dbu
    
    x = self.x/dbu
    y = self.y/dbu
    r = self.radius/dbu
    r= r/2
    w = 2*r;
    
    gap = self.gap/dbu #gap between one hole to another

  
    # function to generate points to create a circle
    def circle(x,y,r):
      npts = 32
      theta = 2 * math.pi / npts # increment, in radians
      pts = []
      for i in range(0, npts):
        pts.append(Point.from_dpoint(pya.DPoint((x+r*math.cos(i*theta))/1, (y+r*math.sin(i*theta))/1)))
      return pts
  
    
    #rectangular shapes
    side_gap = gap # half of gap between surrounding holes
    dx = side_gap + (2*r)
    dy = side_gap + (2*r)

    Si_slab = pya.Region()
    Si_slab.insert(pya.Box(-dx/2, -dy/2, dx/2, dy/2))
     
    # Circle 
    hole = pya.Region()
    hole_cell = circle(0,0,r)
    hole_poly = pya.Polygon(hole_cell)  
    hole_t = hole_poly.transformed(pya.Trans(x,y))
    hole.insert(hole_t)           

    # perform inversion:
    phc = Si_slab - hole
    self.cell.shapes(LayerSiN).insert(phc)
    # inversion can also be done by performing the XOR function
    # upper_poly = xor(pya.Region(pya.Polygon(circleu_pts)),pya.Region(pya.Polygon(rectu_pts)))

    
    return "cavity_hole(R=" + ('%.3f-%.3f' % (r,gap) ) + ")"





class strip_to_slot(pya.PCellDeclarationHelper):
  """
  The PCell declaration for the strip_to_slot.
  draft by Lukas Chrostowski july 24, 2017
  based on https://www.osapublishing.org/oe/fulltext.cfm?uri=oe-21-16-19029&amp;id=259920
  """

  def __init__(self):

    # Important: initialize the super class
    super(strip_to_slot, self).__init__()

    # declare the parameters
    self.param("silayer", self.TypeLayer, "Si Layer", default = LayerInfo(1, 0))
    self.param("r", self.TypeDouble, "Radius", default = 10)
    self.param("w", self.TypeDouble, "Waveguide Width", default = 0.5)
    self.param("g", self.TypeDouble, "Gap", default = 0.2)
    self.param("Lc", self.TypeDouble, "Coupler Length", default = 0.0)
    self.param("orthogonal_identifier", self.TypeInt, "Orthogonal identifier (1=TE, 2=TM)", default = 1)     
    self.param("pinrec", self.TypeLayer, "PinRec Layer", default = LayerInfo(69, 0))
    self.param("devrec", self.TypeLayer, "DevRec Layer", default = LayerInfo(68, 0))
    self.param("textl", self.TypeLayer, "Text Layer", default = LayerInfo(10, 0))

  def display_text_impl(self):
    # Provide a descriptive text for the cell
    return "strip_to_slot(R=" + ('%.3f' % self.r) + ",g=" + ('%g' % (1000*self.g)) + ",Lc=" + ('%g' % (1000*self.Lc)) + ",orthogonal_identifier=" + ('%s' % self.orthogonal_identifier) + ")"

  def can_create_from_shape_impl(self):
    return False
    
  def produce_impl(self):
    # This is the main part of the implementation: create the layout

    from math import pi, cos, sin

    # fetch the parameters
    dbu = self.layout.dbu
    ly = self.layout
    shapes = self.cell.shapes
    
    LayerSi = self.silayer
    LayerSiN = ly.layer(LayerSi)
    LayerPinRecN = ly.layer(self.pinrec)
    LayerDevRecN = ly.layer(self.devrec)
    TextLayerN = ly.layer(self.textl)

    
    w = int(round(self.w/dbu))
    w = 0.5/dbu
    r = int(round(self.r/dbu))
    r = 10/dbu
    g = int(round(self.g/dbu))
    g = 0.1/dbu
    Lc = int(round(self.Lc/dbu))

    # draw the half-circle
    x = 0
    y = r+0.35/dbu+g
#    layout_arc_wg_dbu(self.cell, LayerSiN, x-Lc/2, y, r, w, 180, 270)
    layout_arc_wg_dbu(self.cell, LayerSiN, x+Lc/2, y, r, 0.2/dbu, 270, 360)

    # Draw 500 to 200 nm polygon
    pts = []
    pts.append(Point.from_dpoint(pya.DPoint(0/dbu, (-0.35+0.6)/dbu)))
    pts.append(Point.from_dpoint(pya.DPoint(0/dbu, (-0.85+0.6)/dbu)))
    pts.append(Point.from_dpoint(pya.DPoint(-10/dbu, (-0.55+0.6)/dbu)))
    pts.append(Point.from_dpoint(pya.DPoint(-10/dbu, (-0.35+0.6)/dbu)))
    polygon = Polygon(pts)
    shapes(LayerSiN).insert(polygon)

    # Create the top left 1/2 waveguide
    wg1 = Box(-10/dbu, (-0.35+0.6+0.3)/dbu, 0, (-0.55+0.6+0.3)/dbu)
    shapes(LayerSiN).insert(wg1)

    
    # Create the pins, as short paths:
    pin_length = 200 # database units, = 0.2 microns
 
    # Create the waveguide
    wg1 = Box(0, -w/2, r+w/2+w+Lc/2, w/2)
    shapes(LayerSiN).insert(wg1)

    # Pins on the bus waveguide side:
    pin = pya.Path([Point(-10.1/dbu, (-0.35+0.6+0.05)/dbu), Point(-9.9/dbu, (-0.35+0.6+0.05)/dbu)], w)
    shapes(LayerPinRecN).insert(pin)
    t = Trans(-10/dbu, (-0.35+0.6+0.05)/dbu)
    text = Text ("pin1", t)
    shape = shapes(LayerPinRecN).insert(text)
    shape.text_size = 0.4/dbu

    pin = pya.Path([Point(r+w/2+w-pin_length/2+Lc/2, 0), Point(r+w/2+w+pin_length/2+Lc/2, 0)], w)
    shapes(LayerPinRecN).insert(pin)
    t = Trans(r+w/2+w+Lc/2, 0)
    text = Text ("pin2", t)
    shape = shapes(LayerPinRecN).insert(text)
    shape.text_size = 0.4/dbu

    # Create the device recognition layer -- make it 1 * wg_width away from the waveguides.
    dev = Box(-10/dbu, -w/2-w, r+w/2+w+Lc/2, y )
    shapes(LayerDevRecN).insert(dev)

    print("Done drawing the layout for - strip_to_slot: %.3f-%g" % ( self.r, self.g) )



class fswgc(pya.PCellDeclarationHelper):
  """
  Focusing Sub-wavelength grating coupler PCell implementation.
  Analytical design based on "Grating Coupler Design Based on Silicon-On-Insulator", Yun Wang (2013). Master's Thesis, University of British Columbia, Canada
  Some PCell implementation adapted from the SiEPIC_EBeam library by Dr. Lukas Chrostowski, University of British Columbia, Canada
 
  Separate modelling (e.g. Lumerical MODE) is required to determine the "grating effective index" parameter for a given device layer thickness,
  cladding type, and period/duty cycle/fill factor.

  Script written by Timothy Richards (Simon Fraser University, BC, Canada) and Adam DeAbreu (Simon Fraser University, BC, Canada)

  Changelog

  2017-07-07 - initial publish
  2017-07-07 - change library &amp; component names; commit to github

  TO-DO:
  - implement mode solver here, or call Lumerical MODE to calculate
  - needs to be verified experimentally
  - default parameters are not correct; compare with "ebeam_gc_te1550"

  Input: 
  
  """

  def __init__(self):

    # Important: initialize the super class
    super(fswgc, self).__init__()

    # declare the parameters  
    self.param("wavelength", self.TypeDouble, "Design Wavelength (micron)", default = 1.55)  
    self.param("n_t", self.TypeDouble, "Cladding Index", default = 1.0)
    self.param("n_e", self.TypeDouble, "Grating Effective Index", default = 2.75618)
    self.param("angle_e", self.TypeDouble, "Taper Angle (deg)", default = 35.0)
    self.param("grating_length", self.TypeDouble, "Grating Length (micron)", default = 15.0)
    self.param("taper_length", self.TypeDouble, "Taper Length (micron)", default = 19.0)
    self.param("dc", self.TypeDouble, "Duty Cycle", default = 0.488193)
    self.param("period", self.TypeDouble, "Grating Period", default = 1.18939)
    self.param("ff", self.TypeDouble, "Fill Factor", default = 0.244319)
    self.param("t", self.TypeDouble, "Waveguide Width (micron)", default = 0.5)
    self.param("theta_c", self.TypeDouble, "Insertion Angle (deg)", default = -31.0)
    
    # Layer parameters
    self.param("layer", self.TypeLayer, "Layer", default = LayerInfo(1, 0))
    self.param("pinrec", self.TypeLayer, "PinRec Layer", default = LayerInfo(69, 0))
    self.param("devrec", self.TypeLayer, "DevRec Layer", default = LayerInfo(68, 0))

  def display_text_impl(self):
    # Provide a descriptive text for the cell
    return "fswgc_%.1f-%.2f-%.2f-%.2f-%.2f-%.2f-%.2f-%.2f" % \
    (self.wavelength, self.theta_c, self.period, self.dc, self.ff, self.angle_e, self.taper_length, self.t)
    
#    return "temporary placeholder"
    
  def coerce_parameters_impl(self):
    pass

  def can_create_from_shape(self, layout, shape, layer):
    return False
    
  def produce_impl(self):
    # fetch the parameters
    dbu = self.layout.dbu
    ly = self.layout
    shapes = self.cell.shapes

    LayerSi = self.layer
    LayerSiN = ly.layer(LayerSi)
    LayerSiSPN = ly.layer(LayerSiSP)
    LayerPinRecN = ly.layer(self.pinrec)
    LayerDevRecN = ly.layer(self.devrec)
    LayerTextN = ly.layer(LayerText)

    from math import pi, cos, sin, log, sqrt, tan
    
    lambda_0 = self.wavelength                   ##um wavelength of light
#    pin_length =0.0                 ##um extra nub for the waveguide attachment
    
    # Geometry
    wh = self.period*self.dc                   ##thick grating
    wl = self.ff*(self.period - wh)            ## thin grating
    spacing = (self.period - wh - wl)/2   ##space between thick and thin
    
    gc_number = int(round(self.grating_length/self.period)) ##number of periods
    e = self.n_t*sin((pi/180)*self.theta_c)/self.n_e
    N = round(self.taper_length*(1+e)*self.n_e/lambda_0) ##allows room for the taper

    start = (pi - (pi/180)*self.angle_e/2)
    stop = (pi + (pi/180)*self.angle_e/2)
              
    # Draw coupler grating.
    for j in range(gc_number):

        # number of points in the arcs:
        # calculate such that the vertex &amp; edge placement error is &lt; 0.5 nm.
        #   see "SiEPIC_EBeam_functions - points_per_circle" for more details
        radius = N*lambda_0 / ( self.n_e*( 1 - e )) + j*self.period + spacing
        seg_points = int(points_per_circle(radius)/360.*self.angle_e) # number of points grating arc
        theta_up = []
        for m in range(seg_points+1):    
          theta_up = theta_up + [start + m*(stop-start)/seg_points]
        theta_down = theta_up[::-1]

        ##small one
        r_up = []
        r_down = []
        for k in range(len(theta_up)):
          r_up = r_up + [N*lambda_0 / ( self.n_e*( 1 - e*cos(float(theta_up[k])) )) + j*self.period + spacing]
        r_down = r_up[::-1]
    
        xr = []
        yr = []
        for k in range(len(theta_up)):
          xr = xr + [r_up[k]*cos(theta_up[k])]
          yr = yr + [r_up[k]*sin(theta_up[k])]
    
        xl = []
        yl = []
        for k in range(len(theta_down)):
          xl = xl + [(r_down[k] + wl)*cos(theta_down[k])]
          yl = yl + [(r_down[k] + wl)*sin(theta_down[k])]
    
        x = xr + xl
        y = yr + yl
    
        pts = []
        for i in range(len(x)):
            pts.append(Point.from_dpoint(pya.DPoint(x[i]/dbu, y[i]/dbu)))
        #small_one = core.Boundary(points)
        
        polygon = Polygon(pts)
        shapes(LayerSiN).insert(polygon)
        
        ##big one
        r_up = []
        r_down = []
        for k in range(len(theta_up)):
          r_up = r_up + [N*lambda_0 / ( self.n_e*( 1 - e*cos(float(theta_up[k])) )) + j*self.period + 2*spacing+ wl]
        r_down = r_up[::-1]
    
        xr = []
        yr = []
        for k in range(len(theta_up)):
          xr = xr + [r_up[k]*cos(theta_up[k])]
          yr = yr + [r_up[k]*sin(theta_up[k])]
    
        xl = []
        yl = []
        for k in range(len(theta_down)):
          xl = xl + [(r_down[k] + wh)*cos(theta_down[k])]
          yl = yl + [(r_down[k] + wh)*sin(theta_down[k])]
    
        x = xr + xl
        y = yr + yl
        
        pts = []
        for i in range(len(x)):
            pts.append(Point.from_dpoint(pya.DPoint(x[i]/dbu, y[i]/dbu)))
        
        polygon = Polygon(pts)
        shapes(LayerSiN).insert(polygon)
      
    # Taper section
    r_up = []
    r_down = []
    for k in range(len(theta_up)):  
      r_up = r_up + [N*lambda_0 / ( self.n_e*( 1 - e*cos(float(theta_up[k])) ))]
    r_down = r_up[::-1]
     
    xl = []
    yl = []  
    for k in range(len(theta_down)):
      xl = xl + [(r_down[k])*cos(theta_down[k])]
      yl = yl + [(r_down[k])*sin(theta_down[k])]
      
    yr = [self.t/2., self.t/2., -self.t/2., -self.t/2.]
    
    yl_abs = []
    for k in range(len(yl)):
      yl_abs = yl_abs + [abs(yl[k])]
    
    y_max = max(yl_abs)
    iy_max = yl_abs.index(y_max)
      
    L_o = (y_max - self.t/2)/tan((pi/180)*self.angle_e/2)
      
    xr = [L_o+xl[iy_max], 0, 0, L_o+xl[iy_max]]
     
    x = xr + xl
    y = yr + yl  

    pts = []
    for i in range(len(x)):
      pts.append(Point.from_dpoint(pya.DPoint(x[i]/dbu, y[i]/dbu)))
    
    polygon = Polygon(pts)
    shapes(LayerSiN).insert(polygon)


    # Pin on the waveguide:
    pin_length = 200
    x = 0
    t = Trans(x,0)
    pin = pya.Path([Point(-pin_length/2,0), Point(pin_length/2,0)], self.t/dbu)
    pin_t = pin.transformed(t)
    shapes(LayerPinRecN).insert(pin_t)
    text = Text ("pin1", t)
    shape = shapes(LayerPinRecN).insert(text)
    shape.text_size = 0.4/dbu


    # Device recognition layer 
    yr = sin(start) * (N*lambda_0 / ( self.n_e*( 1 - e*cos(float(start)) )) + gc_number*self.period + spacing)
    box1 = Box(-(self.grating_length+self.taper_length)/dbu-pin_length*2, yr/dbu, 0, -yr/dbu)
    shapes(LayerDevRecN).insert(box1)



class Waveguide_SBend(pya.PCellDeclarationHelper):
  """
  Input: 
  """


  def __init__(self):


    # Important: initialize the super class
    super(Waveguide_SBend, self).__init__()


    # declare the parameters
    self.param("length", self.TypeDouble, "Waveguide length", default = 10.0)     
    self.param("height", self.TypeDouble, "Waveguide offset height", default = 2)     
    self.param("wg_width", self.TypeDouble, "Waveguide width (microns)", default = 0.5)     
    self.param("radius", self.TypeDouble, "Waveguide bend radius (microns)", default = 5)     
    self.param("layer", self.TypeLayer, "Layer", default = LayerInfo(1, 0))
    self.param("pinrec", self.TypeLayer, "PinRec Layer", default = LayerInfo(69, 0))
    self.param("devrec", self.TypeLayer, "DevRec Layer", default = LayerInfo(68, 0))


  def display_text_impl(self):
    # Provide a descriptive text for the cell
    return "Waveguide_SBend_%s-%.3f" % \
    (self.length, self.wg_width)
  
  def coerce_parameters_impl(self):
    pass


  def can_create_from_shape(self, layout, shape, layer):
    return False
    
  def produce_impl(self):
  
    # fetch the parameters
    dbu = self.layout.dbu
    ly = self.layout
    shapes = self.cell.shapes


    LayerSi = self.layer
    LayerSiN = ly.layer(LayerSi)
    LayerSiSPN = ly.layer(LayerSiSP)
    LayerPinRecN = ly.layer(self.pinrec)
    LayerDevRecN = ly.layer(self.devrec)
    LayerTextN = ly.layer(LayerText)


    from math import pi, cos, sin, log, sqrt, acos
    
    length = self.length / dbu
    w = self.wg_width / dbu
    r = self.radius / dbu
    h = self.height / dbu
    theta = acos((r-abs(h/2))/r)*180/pi
    x = 2*r*sin(theta/180.0*pi)
    straight_l = (length - x)/2

    # define the cell origin as the left side of the waveguide sbend

    if (straight_l &gt;= 0):
      circle_fraction = abs(theta) / 360.0
      npoints = int(points_per_circle(r*dbu) * circle_fraction)
      if npoints == 0:
        npoints = 1
      da = 2 * pi / npoints * circle_fraction # increment, in radians
      x1=straight_l
      x2=length-straight_l

      if h&gt;0:
        y1=r
        theta_start1 = 270
        y2=h-r
        theta_start2 = 90
        pts = []
        th1 = theta_start1 / 360.0 * 2 * pi
        th2 = theta_start2 / 360.0 * 2 * pi
        pts.append(Point.from_dpoint(pya.DPoint(0,w/2)))
        pts.append(Point.from_dpoint(pya.DPoint(0,-w/2)))
        for i in range(0, npoints+1): # lower left
          pts.append(Point.from_dpoint(pya.DPoint((x1+(r+w/2)*cos(i*da+th1))/1, (y1+(r+w/2)*sin(i*da+th1))/1)))
        for i in range(npoints, -1, -1): # lower right
          pts.append(Point.from_dpoint(pya.DPoint((x2+(r-w/2)*cos(i*da+th2))/1, (y2+(r-w/2)*sin(i*da+th2))/1)))
        pts.append(Point.from_dpoint(pya.DPoint(length,h-w/2)))
        pts.append(Point.from_dpoint(pya.DPoint(length,h+w/2)))
        for i in range(0, npoints+1): # upper right
         pts.append(Point.from_dpoint(pya.DPoint((x2+(r+w/2)*cos(i*da+th2))/1, (y2+(r+w/2)*sin(i*da+th2))/1)))
        for i in range(npoints, -1, -1): # upper left
          pts.append(Point.from_dpoint(pya.DPoint((x1+(r-w/2)*cos(i*da+th1))/1, (y1+(r-w/2)*sin(i*da+th1))/1)))
        self.cell.shapes(LayerSiN).insert(Polygon(pts))
      else:
        y1=-r
        theta_start1 = 90-theta
        y2=r+h
        theta_start2 = 270-theta
        pts = []
        th1 = theta_start1 / 360.0 * 2 * pi
        th2 = theta_start2 / 360.0 * 2 * pi
        pts.append(Point.from_dpoint(pya.DPoint(length,h-w/2)))
        pts.append(Point.from_dpoint(pya.DPoint(length,h+w/2)))
        for i in range(npoints, -1, -1): # upper right
          pts.append(Point.from_dpoint(pya.DPoint((x2+(r-w/2)*cos(i*da+th2))/1, (y2+(r-w/2)*sin(i*da+th2))/1)))
        for i in range(0, npoints+1): # upper left
          pts.append(Point.from_dpoint(pya.DPoint((x1+(r+w/2)*cos(i*da+th1))/1, (y1+(r+w/2)*sin(i*da+th1))/1)))
        pts.append(Point.from_dpoint(pya.DPoint(0,w/2)))
        pts.append(Point.from_dpoint(pya.DPoint(0,-w/2)))
        for i in range(npoints, -1, -1): # lower left
          pts.append(Point.from_dpoint(pya.DPoint((x1+(r-w/2)*cos(i*da+th1))/1, (y1+(r-w/2)*sin(i*da+th1))/1)))
        for i in range(0, npoints+1): # lower right
         pts.append(Point.from_dpoint(pya.DPoint((x2+(r+w/2)*cos(i*da+th2))/1, (y2+(r+w/2)*sin(i*da+th2))/1)))
        self.cell.shapes(LayerSiN).insert(Polygon(pts))
      
    
    waveguide_length = (2*pi*r*(2*theta/360.0)+straight_l*2)*dbu

    # Pins on the waveguide:
    pin_length = 200
    x = self.length / dbu
    t = Trans(x,h)
    pin = pya.Path([Point(-pin_length/2,0), Point(pin_length/2,0)], w)
    pin_t = pin.transformed(t)
    shapes(LayerPinRecN).insert(pin_t)
    text = Text ("pin2", t)
    shape = shapes(LayerPinRecN).insert(text)
    shape.text_size = 0.4/dbu

    x = 0
    t = Trans(x,0)
    pin = pya.Path([Point(-pin_length/2,0), Point(pin_length/2,0)], w)
    pin_t = pin.transformed(t)
    shapes(LayerPinRecN).insert(pin_t)
    text = Text ("pin1", t)
    shape = shapes(LayerPinRecN).insert(text)
    shape.text_size = 0.4/dbu


    # Compact model information
    t = Trans(0, 0)
    text = Text ('Lumerical_INTERCONNECT_library=Design kits/ebeam_v1.2', t)
    shape = shapes(LayerDevRecN).insert(text)
    shape.text_size = 0.1/dbu
    t = Trans(0, w*2)
    text = Text ('Lumerical_INTERCONNECT_component=ebeam_wg_integral_1550', t)
    shape = shapes(LayerDevRecN).insert(text)
    shape.text_size = 0.1/dbu
    t = Trans(0, -w*2)
    text = Text \
      ('Spice_param:wg_length=%.3fu wg_width=%.3fu' %\
      (waveguide_length, self.wg_width), t )
    shape = shapes(LayerDevRecN).insert(text)
    shape.text_size = 0.1/dbu

    # Create the device recognition layer -- make it 1 * wg_width away from the waveguides.
    box1 = Box(0, min(-w*3,h-w*3), length, max(w*3,h+w*3))
    shapes(LayerDevRecN).insert(box1)


class Waveguide_bump(pya.PCellDeclarationHelper):
  """
  Input: 
  """


  def __init__(self):


    # Important: initialize the super class
    super(Waveguide_bump, self).__init__()


    # declare the parameters
    self.param("length", self.TypeDouble, "Regular Waveguide length", default = 10.0)     
# Ideally we would just specify the delta, and the function would solve the transcendental equation.
#    self.param("delta_length", self.TypeDouble, "Extra Waveguide length", default = 10.0)    
# for now, let the user specify the unknown theta 
    self.param("theta", self.TypeDouble, "Waveguide angle (degrees)", default = 5)     
    self.param("wg_width", self.TypeDouble, "Waveguide width (microns)", default = 0.5)     
    self.param("layer", self.TypeLayer, "Layer", default = LayerInfo(1, 0))
    self.param("pinrec", self.TypeLayer, "PinRec Layer", default = LayerInfo(69, 0))
    self.param("devrec", self.TypeLayer, "DevRec Layer", default = LayerInfo(68, 0))


  def display_text_impl(self):
    # Provide a descriptive text for the cell
    return "Waveguide_bump_%s-%.3f" % \
    (self.length, self.wg_width)
  
  def coerce_parameters_impl(self):
    pass


  def can_create_from_shape(self, layout, shape, layer):
    return False
    
  def produce_impl(self):
  
    # fetch the parameters
    dbu = self.layout.dbu
    ly = self.layout
    shapes = self.cell.shapes


    LayerSi = self.layer
    LayerSiN = ly.layer(LayerSi)
    LayerSiSPN = ly.layer(LayerSiSP)
    LayerPinRecN = ly.layer(self.pinrec)
    LayerDevRecN = ly.layer(self.devrec)
    LayerTextN = ly.layer(LayerText)


    from math import pi, cos, sin, log, sqrt
    
    x = 0
    y = 0
    theta = self.theta
    length = self.length
#    2*pi*r*(4*theta/360) = length + self.delta_length
    w = self.wg_width
    r = length/4/sin(theta/180.0*pi)
    waveguide_length = 2*pi*r*(4*theta/360.0)
    layout_arc_wg_dbu(self.cell, LayerSiN, (x)/dbu, (y+r)/dbu, r/dbu, w/dbu, 270, 270+theta)
    layout_arc_wg_dbu(self.cell, LayerSiN, (x+length/2)/dbu, (y-r+ 2*r*(1-cos(theta/180.0*pi)))/dbu, r/dbu, w/dbu, 90-theta, 90+theta)
    layout_arc_wg_dbu(self.cell, LayerSiN, (x+length)/dbu, (y+r)/dbu, r/dbu, w/dbu, 270-theta, 270)




    # Pins on the waveguide:
    pin_length = 200
    x = self.length / dbu
    w = self.wg_width / dbu
    t = Trans(x,0)
    pin = pya.Path([Point(-pin_length/2,0), Point(pin_length/2,0)], w)
    pin_t = pin.transformed(t)
    shapes(LayerPinRecN).insert(pin_t)
    text = Text ("pin2", t)
    shape = shapes(LayerPinRecN).insert(text)
    shape.text_size = 0.4/dbu


    x = 0
    t = Trans(x,0)
    pin = pya.Path([Point(-pin_length/2,0), Point(pin_length/2,0)], w)
    pin_t = pin.transformed(t)
    shapes(LayerPinRecN).insert(pin_t)
    text = Text ("pin1", t)
    shape = shapes(LayerPinRecN).insert(text)
    shape.text_size = 0.4/dbu


    # Compact model information
    t = Trans(0, 0)
    text = Text ('Lumerical_INTERCONNECT_library=Design kits/ebeam_v1.2', t)
    shape = shapes(LayerDevRecN).insert(text)
    shape.text_size = 0.1/dbu
    t = Trans(0, w*2)
    text = Text ('Lumerical_INTERCONNECT_component=ebeam_wg_integral_1550', t)
    shape = shapes(LayerDevRecN).insert(text)
    shape.text_size = 0.1/dbu
    t = Trans(0, -w*2)
    text = Text \
      ('Spice_param:wg_length=%.3fu wg_width=%.3fu' %\
      (waveguide_length, self.wg_width), t )
    shape = shapes(LayerDevRecN).insert(text)
    shape.text_size = 0.1/dbu

    t = Trans(self.length / dbu /6, -w*2)
    text = Text ('dL = %.4f um' % ((waveguide_length-length)), t)
    shape = shapes(LayerTextN).insert(text)
    shape.text_size = 0.6/dbu

    # Create the device recognition layer -- make it 1 * wg_width away from the waveguides.
    box1 = Box(0, -w*3, length/dbu, w*3+(2*r*(1-cos(theta/180.0*pi)))/dbu)
    shapes(LayerDevRecN).insert(box1)



class spiral(pya.PCellDeclarationHelper):
  """
  Input: 
  """

  def __init__(self):

    # Important: initialize the super class
    super(spiral, self).__init__()

    # declare the parameters
    self.param("length", self.TypeDouble, "Target Waveguide length", default = 10.0)     
    self.param("wg_width", self.TypeDouble, "Waveguide width (microns)", default = 0.5)     
    self.param("min_radius", self.TypeDouble, "Minimum radius (microns)", default = 5)     
    self.param("wg_spacing", self.TypeDouble, "Waveguide spacing (microns)", default = 1)     
    self.param("spiral_ports", self.TypeInt, "Ports on the same side? 0/1", default = 0)
    self.param("layer", self.TypeLayer, "Layer", default = LayerInfo(1, 0))
    self.param("pinrec", self.TypeLayer, "PinRec Layer", default = LayerInfo(69, 0))
    self.param("devrec", self.TypeLayer, "DevRec Layer", default = LayerInfo(68, 0))

  def display_text_impl(self):
    # Provide a descriptive text for the cell
    return "spiral_%s-%.3f-%.3f-%.3f" % \
    (self.length, self.wg_width, self.min_radius, self.wg_spacing)
  
  def coerce_parameters_impl(self):
    pass

  def can_create_from_shape(self, layout, shape, layer):
    return False
    
  def produce_impl(self):
  
    # fetch the parameters
    dbu = self.layout.dbu
    ly = self.layout
    shapes = self.cell.shapes

    LayerSi = self.layer
    LayerSiN = ly.layer(LayerSi)
    LayerSiSPN = ly.layer(LayerSiSP)
    LayerPinRecN = ly.layer(self.pinrec)
    LayerDevRecN = ly.layer(self.devrec)
    LayerTextN = ly.layer(LayerText)

    # draw spiral
    from math import pi, cos, sin, log, sqrt
    
    # Archimedes spiral
    # r = b + a * theta
    b = self.min_radius
    spacing = self.wg_spacing+self.wg_width;
    a = 2*spacing/(2*pi)


    # area, length, turn tracking for spiral
    area = 0
    spiral_length = 0
    turn = -1
    
    while spiral_length &lt; self.length:
      turn +=1

      # Spiral #1
      pts = []
      # local radius:
      r = 2*b + a * turn * 2 * pi - self.wg_width/2
      # number of points per circle:
      npoints = int(points_per_circle(r))
      # increment, in radians, for each point:
      da = 2 * pi / npoints  
      # draw the inside edge of spiral
      for i in range(0, npoints+1):
        t = i*da
        xa = (a*t + r) * cos(t);
        ya = (a*t + r) * sin(t);
        pts.append(Point.from_dpoint(pya.DPoint(xa/dbu, ya/dbu)))
      # draw the outside edge of spiral
      r = 2*b + a * turn * 2 * pi + self.wg_width/2
      npoints = int(points_per_circle(r))
      da = 2 * pi / npoints  
      for i in range(npoints, -1, -1):
        t = i*da
        xa = (a*t + r) * cos(t);
        ya = (a*t + r) * sin(t);
        pts.append(Point.from_dpoint(pya.DPoint(xa/dbu, ya/dbu)))
      polygon = Polygon(pts)
      area += polygon.area()
      shapes(LayerSiN).insert(polygon)

      # Spiral #2
      pts = []
      # local radius:
      r = 2*b + a * turn * 2 * pi - self.wg_width/2 - spacing
      # number of points per circle:
      npoints = int(points_per_circle(r))
      # increment, in radians, for each point:
      da = 2 * pi / npoints  
      # draw the inside edge of spiral
      for i in range(0, npoints+1):
        t = i*da + pi
        xa = (a*t + r) * cos(t);
        ya = (a*t + r) * sin(t);
        pts.append(Point.from_dpoint(pya.DPoint(xa/dbu, ya/dbu)))
      # draw the outside edge of spiral
      r = 2*b + a * turn * 2 * pi + self.wg_width/2  - spacing
      npoints = int(points_per_circle(r))
      da = 2 * pi / npoints  
      for i in range(npoints, -1, -1):
        t = i*da + pi
        xa = (a*t + r) * cos(t);
        ya = (a*t + r) * sin(t);
        pts.append(Point.from_dpoint(pya.DPoint(xa/dbu, ya/dbu)))
      polygon = Polygon(pts)
      area += polygon.area()
      shapes(LayerSiN).insert(polygon)

      # waveguide length:
      spiral_length = area / self.wg_width * dbu*dbu + 2 * pi * self.min_radius

    if self.spiral_ports:
      # Spiral #1 extra 1/2 arm
      turn = turn + 1
      pts = []
      # local radius:
      r = 2*b + a * turn * 2 * pi - self.wg_width/2
      # number of points per circle:
      npoints = int(points_per_circle(r))
      # increment, in radians, for each point:
      da = pi / npoints  
      # draw the inside edge of spiral
      for i in range(0, npoints+1):
        t = i*da
        xa = (a*t + r) * cos(t);
        ya = (a*t + r) * sin(t);
        pts.append(Point.from_dpoint(pya.DPoint(xa/dbu, ya/dbu)))
      # draw the outside edge of spiral
      r = 2*b + a * turn * 2 * pi + self.wg_width/2
      npoints = int(points_per_circle(r))
      da = pi / npoints  
      for i in range(npoints, -1, -1):
        t = i*da
        xa = (a*t + r) * cos(t);
        ya = (a*t + r) * sin(t);
        pts.append(Point.from_dpoint(pya.DPoint(xa/dbu, ya/dbu)))
      polygon = Polygon(pts)
      area += polygon.area()
      shapes(LayerSiN).insert(polygon)
      turn = turn - 1
      # waveguide length:
      spiral_length = area / self.wg_width * dbu*dbu + 2 * pi * self.min_radius

    # Centre S-shape connecting waveguide        
    layout_arc_wg_dbu(self.cell, LayerSiN, -b/dbu, 0, b/dbu, self.wg_width/dbu, 0, 180)
    layout_arc_wg_dbu(self.cell, LayerSiN, b/dbu, 0, b/dbu, self.wg_width/dbu, 180, 0)
    
    print("spiral length: %s microns" % spiral_length)

    # Pins on the waveguide:
    pin_length = 200
    x = -(2*b + a * (turn+1) * 2 * pi)/dbu
    w = self.wg_width / dbu
    t = Trans(x,0)
    pin = pya.Path([Point(0,-pin_length/2), Point(0,pin_length/2)], w)
    pin_t = pin.transformed(t)
    shapes(LayerPinRecN).insert(pin_t)
    text = Text ("pin2", t)
    shape = shapes(LayerPinRecN).insert(text)
    shape.text_size = 0.4/dbu

    if self.spiral_ports:
      x = -(2*b + a * (turn+1.5) * 2 * pi)/dbu
    else:
      x = (2*b + a * (turn+1) * 2 * pi)/dbu
    t = Trans(x,0)
    pin = pya.Path([Point(0,-pin_length/2), Point(0,pin_length/2)], w)
    pin_t = pin.transformed(t)
    shapes(LayerPinRecN).insert(pin_t)
    text = Text ("pin1", t)
    shape = shapes(LayerPinRecN).insert(text)
    shape.text_size = 0.4/dbu

    # Compact model information
    t = Trans(-abs(x), 0)
    text = Text ('Length=%.3fu' % spiral_length, t)
    shape = shapes(LayerTextN).insert(text)
    shape.text_size = abs(x)/8
    t = Trans(0, 0)
    text = Text ('Lumerical_INTERCONNECT_library=Design kits/ebeam_v1.2', t)
    shape = shapes(LayerDevRecN).insert(text)
    shape.text_size = 0.1/dbu
    t = Trans(0, w*2)
    text = Text ('Lumerical_INTERCONNECT_component=ebeam_wg_strip_1550', t)
    shape = shapes(LayerDevRecN).insert(text)
    shape.text_size = 0.1/dbu
    t = Trans(0, -w*2)
    text = Text \
      ('Spice_param:wg_length=%.3fu wg_width=%.3fu min_radius=%.3fu wg_spacing=%.3fu' %\
      (spiral_length, self.wg_width, (self.min_radius), self.wg_spacing), t )
    shape = shapes(LayerDevRecN).insert(text)
    shape.text_size = 0.1/dbu

    # Create the device recognition layer -- make it 1 * wg_width away from the waveguides.
    x = abs(x)
    npoints = int(points_per_circle(x) /100 )
    da = 2 * pi / npoints # increment, in radians
    r=x + 2 * self.wg_width/dbu
    pts = []
    for i in range(0, npoints+1):
      pts.append(Point.from_dpoint(pya.DPoint(r*cos(i*da), r*sin(i*da))))
    shapes(LayerDevRecN).insert(Polygon(pts))

    print("spiral done.")




class SWG_to_strip_waveguide(pya.PCellDeclarationHelper):
  """
  Input: length, period_strip, period_swg, wg_width_strip, wg_width_swg, duty_strip, duty_swg
  continuously (linearly) variable period, width, duty along the length
  """

  def __init__(self):

    # Important: initialize the super class
    super(SWG_to_strip_waveguide, self).__init__()

    # declare the parameters
    self.param("length", self.TypeDouble, "Waveguide length", default = 10.0)     
    self.param("taper_fraction", self.TypeDouble, "Strip taper length fraction (0 to 1)", default = 0.9)     
    self.param("period_strip", self.TypeDouble, "SWG Period at strip end (microns)", default = 0.200)     
    self.param("period_swg", self.TypeDouble, "SWG Period at SWG end (microns)", default = 0.200)     
    self.param("wg_width_strip", self.TypeDouble, "Waveguide width at strip end (microns)", default = 0.5)     
    self.param("wg_width_swg", self.TypeDouble, "Waveguide width at SWG end (microns)", default = 0.4)     
    self.param("wg_width_taper", self.TypeDouble, "Waveguide width at strip nanotaper end (microns)", default = 0.06)     
    self.param("duty_strip", self.TypeDouble, "SWG duty cycle at strip end (0 to 1)", default = 0.500)     
    self.param("duty_swg", self.TypeDouble, "SWG duty cycle at SWG end (0 to 1)", default = 0.700)     
    self.param("layer", self.TypeLayer, "Layer", default = LayerInfo(1, 0))
    self.param("pinrec", self.TypeLayer, "PinRec Layer", default = LayerInfo(69, 0))
    self.param("devrec", self.TypeLayer, "DevRec Layer", default = LayerInfo(68, 0))

  def display_text_impl(self):
    # Provide a descriptive text for the cell
    return "SWG_to_strip_waveguide_%s-%.3f-%.3f-%.3f" % \
    (self.length, self.period_swg, self.wg_width_swg, self.duty_swg)
  
  def coerce_parameters_impl(self):
    pass

  def can_create_from_shape(self, layout, shape, layer):
    return False
    
  def produce_impl(self):
  
    # fetch the parameters
    dbu = self.layout.dbu
    ly = self.layout
    shapes = self.cell.shapes

    LayerSi = self.layer
    LayerSiN = ly.layer(LayerSi)
    LayerSiSPN = ly.layer(LayerSiSP)
    LayerPinRecN = ly.layer(self.pinrec)
    LayerDevRecN = ly.layer(self.devrec)

    # Determine the period such that the waveguide length is as desired.  Slight adjustment to period
    N_boxes = int(round(self.length / (self.period_swg+self.period_strip)*2.0)-0.5)
    grating_period = self.length / (N_boxes) / dbu
    print("N boxes: %s, grating_period: %s" % (N_boxes, grating_period) )
    
    # Draw the Bragg grating:
    
    x = - self.period_swg * self.duty_swg / 2 / dbu
    for i in range(0,N_boxes+1):
      local_duty = 1.0 * (N_boxes - i) / N_boxes * self.duty_swg + 1.0*i / N_boxes * self.duty_strip 
      local_period = (1.0*(N_boxes - i) / N_boxes * self.period_swg + 1.0*i / N_boxes * self.period_strip )/dbu
      local_wg_width = (1.0*(N_boxes - i) / N_boxes * self.wg_width_swg + 1.0*i / N_boxes * self.wg_width_strip  ) /dbu
      if (i==0) | (i==N_boxes):
        print("local_duty: %s, local_period: %s, local_wg_width: %s" % (local_duty, local_period, local_wg_width) )     
      local_box_width = int(round(local_period*local_duty))
#      x = int(round((i * local_period - local_box_width/2)))
      box1 = Box(x, -local_wg_width/2, x + local_box_width, local_wg_width/2)
      shapes(LayerSiN).insert(box1)
      x = x + int(round((local_period)))
#    i = i + 1
#    x = int(round((i * grating_period)))
#    box1 = Box(x, -half_w, x + box_width, half_w)
#    shapes(LayerSiN).insert(box1)
    length = self.length / dbu

    # Triangle
    taper_length = int(round(self.taper_fraction * self.length / dbu))
    w1 = int(round(self.wg_width_taper/dbu))
    w2 = int(round(self.wg_width_strip/dbu))
    pts = [Point(length-taper_length,-w1/2), Point(length-taper_length,w1/2), Point(length,w2/2), Point(length,-w2/2)]
    shapes(LayerSiN).insert(Polygon(pts))


    # Pins on the waveguide:

    pin_length = 200
#    pin_length = self.period_swg * self.duty_swg / dbu
    w = self.wg_width_swg / dbu
    t = Trans(0,0)
    pin = pya.Path([Point(-pin_length/2, 0), Point(pin_length/2, 0)], w)
    pin_t = pin.transformed(t)
    shapes(LayerPinRecN).insert(pin_t)
    text = Text ("pin1", t)
    shape = shapes(LayerPinRecN).insert(text)
    shape.text_size = 0.4/dbu


    pin_length = 200
#    pin_length = self.period_strip * self.duty_strip / dbu
    w = max ( self.wg_width_strip, self.wg_width_taper) / dbu
    t = Trans(length,0)
    pin = pya.Path([Point(-pin_length/2, 0), Point(pin_length/2, 0)], w)
    pin_t = pin.transformed(t)
    shapes(LayerPinRecN).insert(pin_t)
    text = Text ("pin2", t)
    shape = shapes(LayerPinRecN).insert(text)
    shape.text_size = 0.4/dbu

    # Compact model information
    t = Trans(0, 0)
    text = Text ('Lumerical_INTERCONNECT_library=Design kits/ebeam_v1.2', t)
    shape = shapes(LayerDevRecN).insert(text)
    shape.text_size = 0.1/dbu
    t = Trans(length/10, 0)
    text = Text ('Lumerical_INTERCONNECT_component=NO_MODEL_AVAILABLE', t)
    shape = shapes(LayerDevRecN).insert(text)
    shape.text_size = 0.1/dbu
    t = Trans(length/9, -w*2)
    text = Text \
      ('Spice_param:length=%.3fu period_swg=%.3fu period_strip=%.3fu wg_width_swg=%.3fu wg_width_strip=%.3fu duty_swg=%.3f duty_strip=%.3f ' %\
      (self.length, self.period_swg, (self.period_strip), self.wg_width_swg, self.wg_width_strip, self.duty_swg, self.duty_strip), t )
    shape = shapes(LayerDevRecN).insert(text)
    shape.text_size = 0.1/dbu

    # Create the device recognition layer -- make it 1 * wg_width away from the waveguides.
    points = [[0,0], [length, 0]]
    path = points_to_path(points,w)
    path = points_to_path(points,w*3)
    shapes(LayerDevRecN).insert(path.simple_polygon())






class SWG_waveguide(pya.PCellDeclarationHelper):
  """
  Input: length, target_period, wg_width, width, duty
  """

  def __init__(self):

    # Important: initialize the super class
    super(SWG_waveguide, self).__init__()

    # declare the parameters
    self.param("length", self.TypeDouble, "Waveguide length", default = 10.0)     
    self.param("target_period", self.TypeDouble, "Target period (microns)", default = 0.200)     
    self.param("wg_width", self.TypeDouble, "Waveguide width", default = 0.5)     
    self.param("duty", self.TypeDouble, "Duty Cycle (0 to 1)", default = 0.7)
    self.param("layer", self.TypeLayer, "Layer", default = LayerInfo(1, 0))
    self.param("pinrec", self.TypeLayer, "PinRec Layer", default = LayerInfo(69, 0))
    self.param("devrec", self.TypeLayer, "DevRec Layer", default = LayerInfo(68, 0))
#    self.param("textl", self.TypeLayer, "Text Layer", default = LayerInfo(10, 0))

  def display_text_impl(self):
    # Provide a descriptive text for the cell
    return "SWG_waveguide_%s-%.3f-%.3f-%.3f" % \
    (self.length, self.target_period, self.wg_width, self.duty)
  
  def coerce_parameters_impl(self):
    pass

  def can_create_from_shape(self, layout, shape, layer):
    return False
    
  def produce_impl(self):
  
    # fetch the parameters
    dbu = self.layout.dbu
    ly = self.layout
    shapes = self.cell.shapes

    LayerSi = self.layer
    LayerSiN = ly.layer(LayerSi)
    LayerSiSPN = ly.layer(LayerSiSP)
    LayerPinRecN = ly.layer(self.pinrec)
    LayerDevRecN = ly.layer(self.devrec)

    # Determine the period such that the waveguide length is as desired.  Slight adjustment to period
    N_boxes = int(round(self.length / self.target_period-0.5))
    grating_period = self.length / (N_boxes) / dbu
    print("N boxes: %s, grating_period: %s" % (N_boxes, grating_period) )
    
    # Draw the Bragg grating:
    box_width = int(round(grating_period*self.duty))
    
    w = self.wg_width / dbu
    half_w = w/2
    for i in range(0,N_boxes+1):
      x = int(round((i * grating_period - box_width/2)))
      box1 = Box(x, -half_w, x + box_width, half_w)
      shapes(LayerSiN).insert(box1)
#    i = i + 1
#    x = int(round((i * grating_period)))
#    box1 = Box(x, -half_w, x + box_width, half_w)
#    shapes(LayerSiN).insert(box1)
    length = self.length / dbu

    # Pins on the waveguide:
    pin_length = 200
#    pin_length = box_width
    t = Trans(0,0)
    pin = pya.Path([Point(-pin_length/2, 0), Point(pin_length/2, 0)], w)
    pin_t = pin.transformed(t)
    shapes(LayerPinRecN).insert(pin_t)
    text = Text ("pin1", t)
    shape = shapes(LayerPinRecN).insert(text)
    shape.text_size = 0.4/dbu

    t = Trans(length,0)
    pin_t = pin.transformed(t)
    shapes(LayerPinRecN).insert(pin_t)
    text = Text ("pin2", t)
    shape = shapes(LayerPinRecN).insert(text)
    shape.text_size = 0.4/dbu

    # Compact model information
    t = Trans(0, 0)
    text = Text ('Lumerical_INTERCONNECT_library=Design kits/ebeam_v1.2', t)
    shape = shapes(LayerDevRecN).insert(text)
    shape.text_size = 0.1/dbu
    t = Trans(length/10, 0)
    text = Text ('Lumerical_INTERCONNECT_component=NO_MODEL_AVAILABLE', t)
    shape = shapes(LayerDevRecN).insert(text)
    shape.text_size = 0.1/dbu
    t = Trans(length/9, -box_width*2)
    text = Text \
      ('Spice_param:length=%.3fu target_period=%.3fu grating_period=%.3fu wg_width=%.3fu duty=%.3f ' %\
      (self.length, self.target_period, round(grating_period)*dbu, self.wg_width, self.duty), t )
    shape = shapes(LayerDevRecN).insert(text)
    shape.text_size = 0.1/dbu

    # Create the device recognition layer -- make it 1 * wg_width away from the waveguides.
    points = [[0,0], [length, 0]]
    path = points_to_path(points,w)
    path = points_to_path(points,w*3)
    shapes(LayerDevRecN).insert(path.simple_polygon())





def layout_waveguide_abs(cell, layer, points, w, radius):
    # create a path, then convert to a polygon waveguide with bends
    # cell: cell into which to place the waveguide
    # layer: layer to draw on
    # points: array of vertices, absolute coordinates on the current cell
    # w: waveguide width
    
    # example usage:
    # cell = pya.Application.instance().main_window().current_view().active_cellview().cell
    # LayerSi = LayerInfo(1, 0)
    # points = [ [15, 2.75], [30, 2.75] ]  # units of microns.
    # layout_waveguide_abs(cell, LayerSi, points, 0.5, 10)

    if MODULE_NUMPY:  
      # numpy version
      points=n.array(points)  
      start_point=points[0]
      points = points - start_point  
    else:  
      # without numpy:
      start_point=[]
      start_point.append(points[0][0])
      start_point.append(points[0][1]) 
      for i in range(0,2):
        for j in range(0,len(points)):
          points[j][i] -= start_point[i]
    
    layout_waveguide_rel(cell, layer, start_point, points, w, radius)


def layout_waveguide_rel(cell, layer, start_point, points, w, radius):
    # create a path, then convert to a polygon waveguide with bends
    # cell: cell into which to place the waveguide
    # layer: layer to draw on
    # start_point: starting vertex for the waveguide
    # points: array of vertices, relative to start_point
    # w: waveguide width
    
    # example usage:
    # cell = pya.Application.instance().main_window().current_view().active_cellview().cell
    # LayerSi = LayerInfo(1, 0)
    # points = [ [15, 2.75], [30, 2.75] ]  # units of microns.
    # layout_waveguide_rel(cell, LayerSi, [0,0], points, 0.5, 10)

    
    print("* layout_waveguide_rel(%s, %s, %s, %s)" % (cell.name, layer, w, radius) )

    ly = cell.layout() 
    dbu = cell.layout().dbu

    start_point=[start_point[0]/dbu, start_point[1]/dbu]

    a1 = []
    for p in points:
      a1.append (pya.DPoint(float(p[0]), float(p[1])))
  
    wg_path = pya.DPath(a1, w)

    npoints = points_per_circle(radius)
    param = { "npoints": npoints, "radius": float(radius), "path": wg_path, "layer": layer }

    pcell = ly.create_cell("ROUND_PATH", "Basic", param )

    # Configure the cell location
    trans = Trans(Point(start_point[0], start_point[1]))

    # Place the PCell
    cell.insert(pya.CellInstArray(pcell.cell_index(), trans))




def layout_pgtext(cell, layer, x, y, text, mag):
    # example usage:
    # cell = pya.Application.instance().main_window().current_view().active_cellview().cell
    # layout_pgtext(cell, LayerInfo(10, 0), 0, 0, "test", 1)

    # for the Text polygon:
    textlib = pya.Library.library_by_name("Basic")
    if textlib == None:
      raise Exception("Unknown lib 'Basic'")

    textpcell_decl = textlib.layout().pcell_declaration("TEXT");
    if textpcell_decl == None:
      raise Exception("Unknown PCell 'TEXT'")
    param = { 
      "text": text, 
      "layer": layer, 
      "mag": mag 
    }
    pv = []
    for p in textpcell_decl.get_parameters():
      if p.name in param:
        pv.append(param[p.name])
      else:
        pv.append(p.default)
    # "fake PCell code" 
    text_cell = cell.layout().create_cell("Temp_text_cell")
    textlayer_index = cell.layout().layer(layer)
    textpcell_decl.produce(cell.layout(), [ textlayer_index ], pv, text_cell)

    # fetch the database parameters
    dbu = cell.layout().dbu
    t = Trans(Trans.R0, x/dbu, y/dbu)
    cell.insert(pya.CellInstArray(text_cell.cell_index(), t))
    # flatten and delete polygon text cell
    cell.flatten(True)

    print("Done layout_pgtext")



class ebeam_dc_halfring_straight(pya.PCellDeclarationHelper):
  """
  The PCell declaration for the ebeam_dc_halfring_straight.
  Consists of a half-ring with 1 waveguides.
  """

  def __init__(self):

    # Important: initialize the super class
    super(ebeam_dc_halfring_straight, self).__init__()

    # declare the parameters
    self.param("silayer", self.TypeLayer, "Si Layer", default = LayerInfo(1, 0))
    self.param("r", self.TypeDouble, "Radius", default = 10)
    self.param("w", self.TypeDouble, "Waveguide Width", default = 0.5)
    self.param("g", self.TypeDouble, "Gap", default = 0.2)
    self.param("Lc", self.TypeDouble, "Coupler Length", default = 0.0)
    self.param("orthogonal_identifier", self.TypeInt, "Orthogonal identifier (1=TE, 2=TM)", default = 1)     
    self.param("pinrec", self.TypeLayer, "PinRec Layer", default = LayerInfo(69, 0))
    self.param("devrec", self.TypeLayer, "DevRec Layer", default = LayerInfo(68, 0))
    self.param("textl", self.TypeLayer, "Text Layer", default = LayerInfo(10, 0))

  def display_text_impl(self):
    # Provide a descriptive text for the cell
    return "ebeam_dc_halfring_straight(R=" + ('%.3f' % self.r) + ",g=" + ('%g' % (1000*self.g)) + ",Lc=" + ('%g' % (1000*self.Lc)) + ",orthogonal_identifier=" + ('%s' % self.orthogonal_identifier) + ")"

  def can_create_from_shape_impl(self):
    return False
    
  def produce_impl(self):
    # This is the main part of the implementation: create the layout

    from math import pi, cos, sin

    # fetch the parameters
    dbu = self.layout.dbu
    ly = self.layout
    shapes = self.cell.shapes
    
    LayerSi = self.silayer
    LayerSiN = ly.layer(LayerSi)
    LayerPinRecN = ly.layer(self.pinrec)
    LayerDevRecN = ly.layer(self.devrec)
    TextLayerN = ly.layer(self.textl)

    
    w = int(round(self.w/dbu))
    r = int(round(self.r/dbu))
    g = int(round(self.g/dbu))
    Lc = int(round(self.Lc/dbu))

    # draw the half-circle
    x = 0
    y = r+w+g
    layout_arc_wg_dbu(self.cell, LayerSiN, x-Lc/2, y, r, w, 180, 270)
    layout_arc_wg_dbu(self.cell, LayerSiN, x+Lc/2, y, r, w, 270, 360)
    
    # Create the pins, as short paths:
    pin_length = 200 # database units, = 0.2 microns
    
    # Pins on the top side:
    pin = pya.Path([Point(-r-Lc/2, y+pin_length/2), Point(-r-Lc/2, y-pin_length/2)], w)
    shapes(LayerPinRecN).insert(pin)
    t = Trans(-r-Lc/2, y)
    text = Text ("pin2", t)
    shape = shapes(LayerPinRecN).insert(text)
    shape.text_size = 0.4/dbu

    pin = pya.Path([Point(r+Lc/2, y+pin_length/2), Point(r+Lc/2, y-pin_length/2)], w)
    shapes(LayerPinRecN).insert(pin)
    t = Trans(r+Lc/2, y)
    text = Text ("pin4", t)
    shape = shapes(LayerPinRecN).insert(text)
    shape.text_size = 0.4/dbu

    if Lc &gt; 0:
      wg1 = Box(-Lc/2, -w/2+w+g, Lc/2, w/2+w+g)
      shapes(LayerSiN).insert(wg1)


    # Create the waveguide
    wg1 = Box(-r-w/2-w-Lc/2, -w/2, r+w/2+w+Lc/2, w/2)
    shapes(LayerSiN).insert(wg1)

    # Pins on the bus waveguide side:
    pin = pya.Path([Point(-r-w/2-w-pin_length/2-Lc/2, 0), Point(-r-w/2-w+pin_length/2-Lc/2, 0)], w)
    shapes(LayerPinRecN).insert(pin)
    t = Trans(-r-w/2-w-Lc/2, 0)
    text = Text ("pin1", t)
    shape = shapes(LayerPinRecN).insert(text)
    shape.text_size = 0.4/dbu

    pin = pya.Path([Point(r+w/2+w-pin_length/2+Lc/2, 0), Point(r+w/2+w+pin_length/2+Lc/2, 0)], w)
    shapes(LayerPinRecN).insert(pin)
    t = Trans(r+w/2+w+Lc/2, 0)
    text = Text ("pin3", t)
    shape = shapes(LayerPinRecN).insert(text)
    shape.text_size = 0.4/dbu

    # Create the device recognition layer -- make it 1 * wg_width away from the waveguides.
    dev = Box(-r-w/2-w-Lc/2, -w/2-w, r+w/2+w+Lc/2, y )
    shapes(LayerDevRecN).insert(dev)

    # Compact model information
    t = Trans(r/4, 0)
    text = Text ("Lumerical_INTERCONNECT_library=Design kits/ebeam_v1.2", t)
    shape = shapes(LayerDevRecN).insert(text)
    shape.text_size = self.r*0.017/dbu
    t = Trans(r/4, r/4)
    text = Text ('Lumerical_INTERCONNECT_component=ebeam_dc_halfring_straight', t)
    shape = shapes(LayerDevRecN).insert(text)
    shape.text_size = self.r*0.017/dbu
    t = Trans(r/4, r/2)

    text = Text ('Spice_param:wg_width=%.3fu gap=%.3fu radius=%.3fu Lc=%.3fu orthogonal_identifier=%s'% (self.w,self.g,self.r,self.Lc, self.orthogonal_identifier), t)

    shape = shapes(LayerDevRecN).insert(text)
    shape.text_size = self.r*0.017/dbu

    print("Done drawing the layout for - ebeam_dc_halfring_straight: %.3f-%g" % ( self.r, self.g) )


class DirectionalCoupler_HalfRing_Straight(pya.PCellDeclarationHelper):
  """
  The PCell declaration for the DirectionalCoupler_HalfRing_Straight.
  Consists of a half-ring with 1 waveguides.
  """

  def __init__(self):

    # Important: initialize the super class
    super(DirectionalCoupler_HalfRing_Straight, self).__init__()

    # declare the parameters
    self.param("silayer", self.TypeLayer, "Si Layer", default = LayerInfo(1, 0))
    self.param("r", self.TypeDouble, "Radius", default = 10)
    self.param("w", self.TypeDouble, "Waveguide Width", default = 0.5)
    self.param("g", self.TypeDouble, "Gap", default = 0.2)
    self.param("Lc", self.TypeDouble, "Coupler Length", default = 0.0)
    self.param("pinrec", self.TypeLayer, "PinRec Layer", default = LayerInfo(69, 0))
    self.param("devrec", self.TypeLayer, "DevRec Layer", default = LayerInfo(68, 0))
    self.param("textl", self.TypeLayer, "Text Layer", default = LayerInfo(10, 0))

  def display_text_impl(self):
    # Provide a descriptive text for the cell
    return "DirectionalCoupler_HalfRing_Straight(R=" + ('%.3f' % self.r) + ",g=" + ('%g' % (1000*self.g)) + ")"

  def can_create_from_shape_impl(self):
    return False
    
  def produce_impl(self):
    # This is the main part of the implementation: create the layout

    from math import pi, cos, sin

    # fetch the parameters
    dbu = self.layout.dbu
    ly = self.layout
    shapes = self.cell.shapes
    
    LayerSi = self.silayer
    LayerSiN = ly.layer(LayerSi)
    LayerPinRecN = ly.layer(self.pinrec)
    LayerDevRecN = ly.layer(self.devrec)
    TextLayerN = ly.layer(self.textl)

    
    w = int(round(self.w/dbu))
    r = int(round(self.r/dbu))
    g = int(round(self.g/dbu))
    Lc = int(round(self.Lc/dbu))

    # draw the half-circle
    x = 0
    y = r+w+g
    layout_arc_wg_dbu(self.cell, LayerSiN, x-Lc/2, y, r, w, 180, 270)
    layout_arc_wg_dbu(self.cell, LayerSiN, x+Lc/2, y, r, w, 270, 360)
    
    # Create the pins, as short paths:
    pin_length = 200 # database units, = 0.2 microns
    
    # Pins on the top side:
    pin = pya.Path([Point(-r-Lc/2, y+pin_length/2), Point(-r-Lc/2, y-pin_length/2)], w)
    shapes(LayerPinRecN).insert(pin)
    t = Trans(-r-Lc/2, y)
    text = Text ("pin2", t)
    shape = shapes(LayerPinRecN).insert(text)
    shape.text_size = 0.4/dbu

    pin = pya.Path([Point(r+Lc/2, y+pin_length/2), Point(r+Lc/2, y-pin_length/2)], w)
    shapes(LayerPinRecN).insert(pin)
    t = Trans(r+Lc/2, y)
    text = Text ("pin4", t)
    shape = shapes(LayerPinRecN).insert(text)
    shape.text_size = 0.4/dbu

    if Lc &gt; 0:
      wg1 = Box(-Lc/2, -w/2+w+g, Lc/2, w/2+w+g)
      shapes(LayerSiN).insert(wg1)


    # Create the waveguide
    wg1 = Box(-r-w/2-w-Lc/2, -w/2, r+w/2+w+Lc/2, w/2)
    shapes(LayerSiN).insert(wg1)

    # Pins on the bus waveguide side:
    pin = pya.Path([Point(-r-w/2-w-pin_length/2-Lc/2, 0), Point(-r-w/2-w+pin_length/2-Lc/2, 0)], w)
    shapes(LayerPinRecN).insert(pin)
    t = Trans(-r-w/2-w-Lc/2, 0)
    text = Text ("pin1", t)
    shape = shapes(LayerPinRecN).insert(text)
    shape.text_size = 0.4/dbu

    pin = pya.Path([Point(r+w/2+w-pin_length/2+Lc/2, 0), Point(r+w/2+w+pin_length/2+Lc/2, 0)], w)
    shapes(LayerPinRecN).insert(pin)
    t = Trans(r+w/2+w+Lc/2, 0)
    text = Text ("pin3", t)
    shape = shapes(LayerPinRecN).insert(text)
    shape.text_size = 0.4/dbu

    # Create the device recognition layer -- make it 1 * wg_width away from the waveguides.
    dev = Box(-r-w/2-w-Lc/2, -w/2-w, r+w/2+w+Lc/2, y )
    shapes(LayerDevRecN).insert(dev)

    # Compact model information
    t = Trans(r/4, 0)
    text = Text ("Lumerical_INTERCONNECT_library=Design kits/ebeam_v1.2", t)
    shape = shapes(LayerDevRecN).insert(text)
    shape.text_size = self.r*0.017/dbu
    t = Trans(r/4, r/4)
    text = Text ('Lumerical_INTERCONNECT_component=ebeam_dc_halfring_straight_te1550', t)
    shape = shapes(LayerDevRecN).insert(text)
    shape.text_size = self.r*0.017/dbu
    t = Trans(r/4, r/2)
  #  text = Text ('Spice_param:wg_width=%.3fu gap="%s" radius="%s"'% (self.w,self.g,int(self.r)), t)

    text = Text ('Spice_param:wg_width=%.3fu gap=%.3fu radius=%.3fu Lc=%.3fu'% (self.w,self.g,self.r,self.Lc), t)

 #   text = Text ('Spice_param:wg_width=%.3fu gap=%.3fu radius=%.3fu'% (self.w,self.g,self.r), t)

    shape = shapes(LayerDevRecN).insert(text)
    shape.text_size = self.r*0.017/dbu

    print("Done drawing the layout for - DirectionalCoupler_HalfRing_Straight: %.3f-%g" % ( self.r, self.g) )




class DirectionalCoupler_HalfRing_Arc(pya.PCellDeclarationHelper):
  """
  The PCell declaration for the DirectionalCoupler_HalfRing_Arc.
  Consists of a half-ring with 1 waveguides.
  """

  def __init__(self):

    # Important: initialize the super class
    super(DirectionalCoupler_HalfRing_Arc, self).__init__()

    # declare the parameters
    self.param("silayer", self.TypeLayer, "Si Layer", default = LayerInfo(1, 0))
    self.param("r", self.TypeDouble, "Radius", default = 10)
    self.param("w", self.TypeDouble, "Waveguide Width", default = 0.5)
    self.param("g", self.TypeDouble, "Gap", default = 0.2)
    self.param("Lc", self.TypeDouble, "Coupler Length", default = 0.0)
    self.param("pinrec", self.TypeLayer, "PinRec Layer", default = LayerInfo(69, 0))
    self.param("devrec", self.TypeLayer, "DevRec Layer", default = LayerInfo(68, 0))
    self.param("textl", self.TypeLayer, "Text Layer", default = LayerInfo(10, 0))

  def display_text_impl(self):
    # Provide a descriptive text for the cell
    return "DirectionalCoupler_HalfRing_Straight(R=" + ('%.3f' % self.r) + ",g=" + ('%g' % (1000*self.g)) + ")"

  def can_create_from_shape_impl(self):
    return False
    
  def produce_impl(self):
    # This is the main part of the implementation: create the layout

    from math import pi, cos, sin

    # fetch the parameters
    dbu = self.layout.dbu
    ly = self.layout
    shapes = self.cell.shapes
    
    LayerSi = self.silayer
    LayerSiN = ly.layer(LayerSi)
    LayerPinRecN = ly.layer(self.pinrec)
    LayerDevRecN = ly.layer(self.devrec)
    TextLayerN = ly.layer(self.textl)

    
    w = int(round(self.w/dbu))
    r = int(round(self.r/dbu))
    g = int(round(self.g/dbu))
    Lc = int(round(self.Lc/dbu))

    # draw the half-circle
    x = 0
    y = r+w+g
    layout_arc_wg_dbu(self.cell, LayerSiN, x-Lc/2, y, r, w, 180, 270)
    layout_arc_wg_dbu(self.cell, LayerSiN, x+Lc/2, y, r, w, 270, 360)
    
    # Create the pins, as short paths:
    pin_length = 200 # database units, = 0.2 microns
    
    # Pins on the top side:
    pin = pya.Path([Point(-r-Lc/2, y+pin_length/2), Point(-r-Lc/2, y-pin_length/2)], w)
    shapes(LayerPinRecN).insert(pin)
    t = Trans(-r-Lc/2, y)
    text = Text ("pin2", t)
    shape = shapes(LayerPinRecN).insert(text)
    shape.text_size = 0.4/dbu

    pin = pya.Path([Point(r+Lc/2, y+pin_length/2), Point(r+Lc/2, y-pin_length/2)], w)
    shapes(LayerPinRecN).insert(pin)
    t = Trans(r+Lc/2, y)
    text = Text ("pin4", t)
    shape = shapes(LayerPinRecN).insert(text)
    shape.text_size = 0.4/dbu

    if Lc &gt; 0:
      wg1 = Box(-Lc/2, -w/2+w+g, Lc/2, w/2+w+g)
      shapes(LayerSiN).insert(wg1)


    # Create the waveguide
    if Lc &gt; 0:
      wg1 = Box(-Lc/2, -w/2, Lc/2, w/2)
      shapes(LayerSiN).insert(wg1)
      
    dc_angle = 30.0
    layout_arc_wg_dbu(self.cell, LayerSiN, Lc/2, -r, r, w, 90-dc_angle, 90)
    layout_arc_wg_dbu(self.cell, LayerSiN, -Lc/2, -r, r, w, 90, 90+dc_angle)
    y_bottom = -2*(1-cos(dc_angle/180.0*pi))*r
    x_bottom = 2*sin(dc_angle/180.0*pi)*r
    layout_arc_wg_dbu(self.cell, LayerSiN, -x_bottom-Lc/2, y_bottom+r, r, w, -90, -90+dc_angle)
    layout_arc_wg_dbu(self.cell, LayerSiN, x_bottom+Lc/2, y_bottom+r, r, w, -90-dc_angle, -90)

    wg1 = Box(-r-w/2-w-Lc/2, y_bottom-w/2, -x_bottom-Lc/2, y_bottom+w/2)
    shapes(LayerSiN).insert(wg1)
    wg1 = Box(x_bottom+Lc/2, y_bottom-w/2, r+w/2+w+Lc/2, y_bottom+w/2)
    shapes(LayerSiN).insert(wg1)

    # Pins on the bus waveguide side:
    pin = pya.Path([Point(-r-w/2-w-pin_length/2-Lc/2, y_bottom), Point(-r-w/2-w+pin_length/2-Lc/2, y_bottom)], w)
    shapes(LayerPinRecN).insert(pin)
    t = Trans(-r-w/2-w-Lc/2, y_bottom)
    text = Text ("pin1", t)
    shape = shapes(LayerPinRecN).insert(text)
    shape.text_size = 0.4/dbu

    pin = pya.Path([Point(r+w/2+w-pin_length/2+Lc/2, y_bottom), Point(r+w/2+w+pin_length/2+Lc/2, y_bottom)], w)
    shapes(LayerPinRecN).insert(pin)
    t = Trans(r+w/2+w+Lc/2, y_bottom)
    text = Text ("pin3", t)
    shape = shapes(LayerPinRecN).insert(text)
    shape.text_size = 0.4/dbu

    # Create the device recognition layer -- make it 1 * wg_width away from the waveguides.
    dev = Box(-r-w/2-w-Lc/2, y_bottom-w/2-w, r+w/2+w+Lc/2, y )
    shapes(LayerDevRecN).insert(dev)


    # Compact model information
    t = Trans(r/4, 0)
    text = Text ("Lumerical_INTERCONNECT_library=Design kits/ebeam_v1.2", t)
    shape = shapes(LayerDevRecN).insert(text)
    shape.text_size = self.r*0.017/dbu
    t = Trans(r/4, r/4)
    text = Text ('Lumerical_INTERCONNECT_component=ebeam_dc_halfring_arc_te1550', t)
    shape = shapes(LayerDevRecN).insert(text)
    shape.text_size = self.r*0.017/dbu
    t = Trans(r/4, r/2)
    text = Text ('Spice_param:wg_width=%.3fu gap=%.3fu radius=%.3fu Lc=%.3fu'(self.w,self.g,self.r,self.Lc), t)
    shape = shapes(LayerDevRecN).insert(text)
    shape.text_size = self.r*0.017/dbu

    print("Done drawing the layout for - DirectionalCoupler_HalfRing_Arc: %.3f-%g" % ( self.r, self.g) )



def layout_arc_wg_dbu(cell, LayerSiN, x, y, r, w, theta_start, theta_stop):
  # function to draw an arc of waveguide
  # cell: layout cell to place the layout
  # LayerSiN: which layer to use
  # x, y: location of the origin
  # r: radius
  # w: waveguide width
  # length units in dbu
  # theta_start, theta_stop: angles for the arc
  # angles in degrees

  # example usage.  Places the ring layout in the presently selected cell.
  # cell = pya.Application.instance().main_window().current_view().active_cellview().cell
  # layout_Ring(cell, cell.layout().layer(LayerInfo(1, 0)), 0, 0, 10*1000, 0.5*1000, 0, 360)

  from math import pi, cos, sin

  dbu = cell.layout().dbu
  
  circle_fraction = abs(theta_stop-theta_start) / 360.0
  npoints = int(points_per_circle(r*dbu) * circle_fraction)
  if npoints==0:
    npoints = 1
  da = 2 * pi / npoints * circle_fraction # increment, in radians
  pts = []
  th = theta_start / 360.0 * 2 * pi
  for i in range(0, npoints+1):
    pts.append(Point.from_dpoint(pya.DPoint((x+(r+w/2)*cos(i*da+th))/1, (y+(r+w/2)*sin(i*da+th))/1)))
  for i in range(npoints, -1, -1):
    pts.append(Point.from_dpoint(pya.DPoint((x+(r-w/2)*cos(i*da+th))/1, (y+(r-w/2)*sin(i*da+th))/1)))
  cell.shapes(LayerSiN).insert(Polygon(pts))


def layout_Ring(cell, layer, x, y, r, w, npoints):
    # function to produce the layout of a ring resonator
    # cell: layout cell to place the layout
    # layer: which layer to use
    # x, y: location of the origin
    # r: radius
    # w: waveguide width
    # units in microns

    # example usage.  Places the ring layout in the presently selected cell.
    # cell = pya.Application.instance().main_window().current_view().active_cellview().cell
    # layout_Ring(cell, cell.layout().layer(LayerInfo(1, 0)), 0, 0, 10, 0.5, 400)


    # fetch the database parameters
    dbu = cell.layout().dbu
    
    # compute the circle
    pts = []
    da = math.pi * 2 / npoints
    for i in range(0, npoints+1):
      pts.append(Point.from_dpoint(pya.DPoint((x+(r+w/2)*math.cos(i*da))/dbu, (y+(r+w/2)*math.sin(i*da))/dbu)))
    for i in range(npoints, -1, -1):
      pts.append(Point.from_dpoint(pya.DPoint((x+(r-w/2)*math.cos(i*da))/dbu, (y+(r-w/2)*math.sin(i*da))/dbu)))
    
    # create the shape
    cell.shapes(layer).insert(Polygon(pts))

    # end of layout_Ring


class DoubleBus_Ring(pya.PCellDeclarationHelper):
  """
  The PCell declaration for the double bus ring resonator.
  Consists of a ring with 2 straight waveguides.
  """

  def __init__(self):

    # Important: initialize the super class
    super(DoubleBus_Ring, self).__init__()

    # declare the parameters
    self.param("silayer", self.TypeLayer, "Si Layer", default = LayerInfo(1, 0))
    self.param("s", self.TypeShape, "", default = pya.DPoint(0, 0))
    self.param("r", self.TypeDouble, "Radius", default = 10)
    self.param("w", self.TypeDouble, "Waveguide Width", default = 0.5)
    self.param("g", self.TypeDouble, "Gap", default = 0.2)
    self.param("npoints", self.TypeInt, "Number of points", default = 500)     
    self.param("textpolygon", self.TypeInt, "Draw text polygon label? 0/1", default = 1)
    self.param("textl", self.TypeLayer, "Text Layer", default = LayerInfo(10, 0))
    self.param("pinrec", self.TypeLayer, "PinRec Layer", default = LayerInfo(69, 0))
    self.param("devrec", self.TypeLayer, "DevRec Layer", default = LayerInfo(68, 0))

  def display_text_impl(self):
    # Provide a descriptive text for the cell
    return "DoubleBus_Ring(R=" + ('%.3f' % self.r) + ",g=" + ('%g' % (1000*self.g)) + ")"

  def can_create_from_shape_impl(self):
    return False
    
  def produce_impl(self):
    # This is the main part of the implementation: create the layout

    # fetch the parameters
    dbu = self.layout.dbu
    ly = self.layout
    shapes = self.cell.shapes
    
    LayerSi = self.silayer
    LayerSiN = ly.layer(LayerSi)
    TextLayerN = ly.layer(self.textl)
    LayerPinRecN = ly.layer(self.pinrec)
    LayerDevRecN = ly.layer(self.devrec)

    
    # Create the ring resonator:
    layout_Ring(self.cell, LayerSiN, self.r+self.w/2, self.r+self.g+self.w, self.r, self.w, self.npoints)

    w = int(round(self.w/dbu))
    r = int(round(self.r/dbu))
    g = int(round(self.g/dbu))

 #   pcell = ly.create_cell("DirectionalCoupler_HalfRing_Straight", "SiEPIC", { "r": self.r, "w": self.w, "g": self.g, "silayer": LayerSi, "bustype": 0 } )
 #   print ("Cell: pcell: #%s" % pcell.cell_index())
 #   t = Trans(Trans.R0, 0, 0) 
 #   instance = self.cell.insert(pya.CellInstArray(pcell.cell_index(), t))
 #   t = Trans(Trans.R180, 0, 2*r+2*g+2*w) 
 #   instance = self.cell.insert(pya.CellInstArray(pcell.cell_index(), t))


    # Create the two waveguides
    wg1 = Box(0, -w/2, w+2*r, w/2)
    shapes(LayerSiN).insert(wg1)
    y_offset = 2*r + 2*g + 2*w
    wg2 = Box(0, y_offset-w/2, w+2*r, y_offset+w/2)
    shapes(LayerSiN).insert(wg2)

    # Create the pins, as short paths:
    pin_length = 200 # database units, = 0.2 microns
    
    pin = pya.Path([Point(-pin_length/2, 0), Point(pin_length/2, 0)], w)
    shapes(LayerPinRecN).insert(pin)
    t = Trans(0, 0)
    text = Text ("pin1", t)
    shape = shapes(LayerPinRecN).insert(text)
    shape.text_size = 0.4/dbu

    pin = pya.Path([Point(w+2*r-pin_length/2, 0), Point(w+2*r+pin_length/2, 0)],w )
    shapes(LayerPinRecN).insert(pin)
    t = Trans(w+2*r, 0)
    text = Text ("pin2", t)
    shape = shapes(LayerPinRecN).insert(text)
    shape.text_size = 0.4/dbu

    pin = pya.Path([Point(-pin_length/2, y_offset), Point(pin_length/2, y_offset)], w)
    shapes(LayerPinRecN).insert(pin)
    t = Trans(0, y_offset)
    text = Text ("pin3", t)
    shape = shapes(LayerPinRecN).insert(text)
    shape.text_size = 0.4/dbu

    pin = pya.Path([Point(w+2*r-pin_length/2, y_offset), Point(w+2*r+pin_length/2, y_offset)], w)
    shapes(LayerPinRecN).insert(pin)
    t = Trans(w+2*r, y_offset)
    text = Text ("pin4", t)
    shape = shapes(LayerPinRecN).insert(text)
    shape.text_size = 0.4/dbu


    # Create the device recognition layer
    dev = Box(0, -w*3, w+2*r, y_offset+w*3 )
    shapes(LayerDevRecN).insert(dev)


    # Add a polygon text description
    if self.textpolygon:
      layout_pgtext(self.cell, self.textl, self.w, self.r+self.w, "%.3f-%g" % ( self.r, self.g), 1)

    print("Done drawing the layout for - DoubleBus_Ring: %.3f-%g" % ( self.r, self.g) )



class TestStruct_DoubleBus_Ring(pya.PCellDeclarationHelper):
  """
  The PCell declaration for the DoubleBus_Ring test structure with grating couplers and waveguides
  """

  def __init__(self):

    # Important: initialize the super class
    super(TestStruct_DoubleBus_Ring, self).__init__()

    # declare the parameters
    self.param("silayer", self.TypeLayer, "Layer", default = LayerInfo(1, 0))
    self.param("s", self.TypeShape, "", default = pya.DPoint(0, 0))
    self.param("r", self.TypeDouble, "Radius", default = 10)
    self.param("w", self.TypeDouble, "Waveguide Width", default = 0.5)
    self.param("g", self.TypeDouble, "Gap", default = 0.2)
    self.param("npoints", self.TypeInt, "Number of points", default = 500)     
    self.param("textpolygon", self.TypeInt, "Draw text polygon label? 0/1", default = 1)
    self.param("textlayer", self.TypeLayer, "Text Layer", default = LayerInfo(10, 0))
    self.param("pinrec", self.TypeLayer, "PinRec Layer", default = LayerInfo(69, 0))
    self.param("devrec", self.TypeLayer, "DevRec Layer", default = LayerInfo(68, 0))

  def display_text_impl(self):
    # Provide a descriptive text for the cell
    return "TestStruct_DoubleBus_Ring(R=" + ('%s' % self.r) + ",g=" + ('%s' % (1000*self.g)) + ")"

  def can_create_from_shape_impl(self):
    return False

    
  def produce_impl(self):
    # This is the main part of the implementation: create the layout

    # fetch the parameters
    dbu = self.layout.dbu
    ly = self.layout
    cell = self.cell
    shapes = self.cell.shapes
    
    LayerSi = self.silayer
    LayerSiN = ly.layer(LayerSi)
    TextLayerN = ly.layer(self.textlayer)

    # Import cells from the SiEPIC GDS Library, and instantiate them

        
    # Ring resonator PCell
    r = self.r
    wg_width = self.w
    g = self.g
    y_ring = 127*3/2+r


#    pcell = ly.create_cell("DoubleBus_Ring", "SiEPIC", {"r": r, "w": wg_width, "g": g, "l": LayerSi})
#    print( "pcell: %s, %s" % (pcell.cell_index(), ly.cell_name(pcell.cell_index()) ) )
#    t = Trans(Trans.R270, 10 / dbu, y_ring / dbu) 
#    instance = cell.insert(pya.CellInstArray(pcell.cell_index(), t))
#    print(instance.cell_index)




    lib = pya.Library.library_by_name("SiEPIC-EBeam PCells")
    if lib == None:
      raise Exception("Unknown lib 'SiEPIC-EBeam PCells'")

    pcell_decl = lib.layout().pcell_declaration("DoubleBus_Ring");
    if pcell_decl == None:
      raise Exception("Unknown PCell 'DoubleBus_Ring'")
    param = { 
      "r": r, 
      "w": wg_width, 
      "g": g,
      "silayer": LayerSi,
      "devrec": self.devrec, 
      "pinrec": self.pinrec
    }

    pv = []
    for p in pcell_decl.get_parameters():
      if p.name in param:
        pv.append(param[p.name])
      else:
        pv.append(p.default)
    # "fake PCell code" 
    pcell = ly.create_cell("Ring")
    pcell_decl.produce(ly, [ LayerSiN ], pv, pcell)
    t = Trans(Trans.R270, 10 / dbu, y_ring / dbu) 
    instance = cell.insert(pya.CellInstArray(pcell.cell_index(), t))


    # Grating couplers, Ports 1, 2, 3, 4 (top-down):
    GC_name = "ebeam_gc_te1550"
    GC_imported = ly.cell(GC_name)
    if GC_imported == None:
      GC_imported = ly.create_cell(GC_name, "SiEPIC-EBeam").cell_index()
    else:
      GC_imported = GC_imported.cell_index()  
    print( "Cell: GC_imported: #%s" % GC_imported )
    t = Trans(Trans.R0, 0, 0)
    instance = cell.insert(pya.CellInstArray(GC_imported, t, Point(0,127/dbu), Point(0,0), 4, 1))
    print(instance.cell_index)

    # Label for automated measurements, laser on Port 2, detectors on Ports 1, 3, 4
    t = Trans(0, 127*2/dbu)
    text = Text ("opt_in_TE_1550_device_DoubleBusRing", t)
    shape = cell.shapes(TextLayerN).insert(text)
    shape.text_size = 3/dbu



    # Create paths for waveguides
    wg_bend_radius = 10

    # GC3 to bottom-left of ring
    points = [ [0, 127], [10,127], [10, y_ring-2*r-wg_width] ] 
    layout_waveguide_abs(cell, LayerSi, points, wg_width, wg_bend_radius)

    # GC4 to bottom-right of ring
    points = [ [0, 0], [10+2*r+2*g+2*wg_width,0], [10+2*r+2*g+2*wg_width, y_ring-2*r-wg_width]  ] 
    layout_waveguide_abs(cell, LayerSi, points, wg_width, 20)

    # GC2 to top-right of ring
    points = [ [10,y_ring], [10, 127*2], [0,127*2] ] 
    layout_waveguide_abs(cell, LayerSi, points, wg_width, wg_bend_radius)

    # GC1 to top-left of ring
    points = [ [0, 127*3], [10+2*r+2*g+2*wg_width,127*3], [10+2*r+2*g+2*wg_width, y_ring] ] 
    layout_waveguide_abs(cell, LayerSi, points, wg_width, 20)



    print( "Done drawing the layout for - TestStruct_DoubleBus_Ring: %.3f-%g" % (r, g) )






class TestStruct_DoubleBus_Ring2(pya.PCellDeclarationHelper):
  """
  The PCell declaration for the DoubleBus_Ring test structure with grating couplers and waveguides
  """

  def __init__(self):

    # Important: initialize the super class
    super(TestStruct_DoubleBus_Ring2, self).__init__()

    # declare the parameters
    self.param("silayer", self.TypeLayer, "Layer", default = LayerInfo(1, 0))
    self.param("s", self.TypeShape, "", default = pya.DPoint(0, 0))
    self.param("r", self.TypeDouble, "Radius", default = 10)
    self.param("w", self.TypeDouble, "Waveguide Width", default = 0.5)
    self.param("g", self.TypeDouble, "Gap", default = 0.2)
    self.param("npoints", self.TypeInt, "Number of points", default = 500)     
    self.param("textpolygon", self.TypeInt, "Draw text polygon label? 0/1", default = 1)
    self.param("textlayer", self.TypeLayer, "Text Layer", default = LayerInfo(10, 0))
    self.param("pinrec", self.TypeLayer, "PinRec Layer", default = LayerInfo(69, 0))
    self.param("devrec", self.TypeLayer, "DevRec Layer", default = LayerInfo(68, 0))

  def display_text_impl(self):
    # Provide a descriptive text for the cell
    return "TestStruct_DoubleBus_Ring2(R=" + ('%s' % self.r) + ",g=" + ('%s' % (1000*self.g)) + ")"

  def can_create_from_shape_impl(self):
    return False

    
  def produce_impl(self):
    # This is the main part of the implementation: create the layout

    # fetch the parameters
    dbu = self.layout.dbu
    ly = self.layout
    cell = self.cell
    shapes = self.cell.shapes
    
    LayerSi = self.silayer
    LayerSiN = ly.layer(LayerSi)
    TextLayerN = ly.layer(self.textlayer)

    # Import cells from the SiEPIC GDS Library, and instantiate them
        
    # Ring resonator PCell
    r = self.r
    wg_width = self.w
    g = self.g
    y_ring = 127*3/2+r

    pcell = ly.create_cell("DoubleBus_Ring", "SiEPIC-EBeam PCells", {"r": r, "w": wg_width, "g": g, "silayer": LayerSi, "devrec": self.devrec, "pinrec": self.pinrec })
    print( "pcell: %s, %s" \
        % (pcell.cell_index(), ly.cell_name(pcell.cell_index()) ) )
    t = Trans(Trans.R270, 10 / dbu, y_ring / dbu) 
    instance = cell.insert(pya.CellInstArray(pcell.cell_index(), t))
    print(instance.cell_index)


    # Grating couplers, Ports 1, 2, 3, 4 (top-down):
    GC_name = "ebeam_gc_te1550"
    GC_imported = ly.cell(GC_name)
    if GC_imported == None:
      GC_imported = ly.create_cell(GC_name, "SiEPIC-EBeam").cell_index()
    else:
      GC_imported = GC_imported.cell_index()  
    print("Cell: GC_imported: #%s" % GC_imported )
    t = Trans(Trans.R0, 0, 0)
    instance = cell.insert(pya.CellInstArray(GC_imported, t, Point(0,127/dbu), Point(0,0), 4, 1))
    print(instance.cell_index)

    # Label for automated measurements, laser on Port 2, detectors on Ports 1, 3, 4
    t = Trans(0, 127*2/dbu)
    text = Text ("opt_in_TE_1550_device_DoubleBusRing", t)
    shape = cell.shapes(TextLayerN).insert(text)
    shape.text_size = 3/dbu

    # Create paths for waveguides
    wg_bend_radius = 10

    # GC3 to bottom-left of ring
    points = [ [0, 127], [10,127], [10, y_ring-2*r-wg_width] ] 
    layout_waveguide_abs(cell, LayerSi, points, wg_width, wg_bend_radius)

    # GC4 to bottom-right of ring
    points = [ [0, 0], [10+2*r+2*g+2*wg_width,0], [10+2*r+2*g+2*wg_width, y_ring-2*r-wg_width]  ] 
    layout_waveguide_abs(cell, LayerSi, points, wg_width, 20)

    # GC2 to top-right of ring
    points = [ [10,y_ring], [10, 127*2], [0,127*2] ] 
    layout_waveguide_abs(cell, LayerSi, points, wg_width, wg_bend_radius)

    # GC1 to top-left of ring
    points = [ [0, 127*3], [10+2*r+2*g+2*wg_width,127*3], [10+2*r+2*g+2*wg_width, y_ring] ] 
    layout_waveguide_abs(cell, LayerSi, points, wg_width, 20)

    print( "Done drawing the layout for - TestStruct_DoubleBus_Ring2: %.3f-%g" % (r, g) )




 


class LumericalINTERCONNECT_Laser(pya.PCellDeclarationHelper):
  """
  The PCell declaration for the LumericalINTERCONNECT Optical Network Analyzer.
  This configures the swept tunable laser
  
  Ultimately want to generate Spice output such as:
  
  .ona input_unit=wavelength input_parameter=center_and_range center=1550e-9
  + range=100e-9 start=3 stop=4 number_of_points=1000 orthogonal_identifier=1
  + label=TE peak_analysis=disable number_of_peaks=8 peak_at_maximum=9
  + peak_threshold=0 peak_excursion=11 pit_excursion=12 fwhm_excursion=13
  + minimum_loss=14 sensitivity=-200 analysis_type=scattering_data
  + multithreading=automatic number_of_threads=1 input(1)=X_GC1,opt_fiber
  + output=X_GC2,opt_fiber

  
  """

  def __init__(self):

    # Important: initialize the super class
    super(LumericalINTERCONNECT_Laser, self).__init__()

    # declare the parameters
    self.param("wavelength_start", self.TypeDouble, "Start Wavelength (nm)", default = 1500)
    self.param("wavelength_stop", self.TypeDouble, "Stop Wavelength (nm)", default = 1600)
    self.param("npoints", self.TypeInt, "Number of points", default = 2000)     
    self.param("orthogonal_identifier", self.TypeInt, "Orthogonal identifier (1=TE, 2=TM)", default = 1)     
    self.param("ignoreOpticalIOs", self.TypeInt, "Ignore optical IOs in simulations (1=Ignore, 0=Include)", default = 0)
    self.param("s", self.TypeShape, "", default = pya.DPoint(0, 0))

  def can_create_from_shape_impl(self):
    return False
    
  def produce_impl(self):
    # This is the main part of the implementation: create the layout

    # fetch the parameters
    dbu = self.layout.dbu
    ly = self.layout
    shapes = self.cell.shapes
       
    LayerINTERCONNECTN = ly.layer(LayerINTERCONNECT)
    TextLayerN = ly.layer(LayerText)

    # Draw the laser
    width = 60/dbu
    height = 40/dbu
    box1 = Box(-width/2, -height/2, width/2, height/2)
    shapes(LayerINTERCONNECTN).insert(box1)
#    shrink = 1000
#    box1 = Box(-width/2+shrink, -height/2+shrink, width/2-shrink, height/2-shrink)
#    shapes(LayerINTERCONNECTN).insert(box1)
        
    t = Trans(-width/2+3/dbu, height/2-4/dbu)
    text = Text ("Tunable Laser", t)
    shape = shapes(LayerINTERCONNECTN).insert(text)
    shape.text_size = 1.5/dbu

    t = Trans(-width/2+3/dbu, height/2-8/dbu)
    text = Text ("Wavelength range: %4.3f - %4.3f nm" % ( self.wavelength_start, self.wavelength_stop), t)
    shape = shapes(LayerINTERCONNECTN).insert(text)
    shape.text_size = 1.5/dbu

    t = Trans(-width/2+3/dbu, height/2-12/dbu)
    text = Text ("Number of points: %s" % ( self.npoints), t)
    shape = shapes(LayerINTERCONNECTN).insert(text)
    shape.text_size = 1.5/dbu

    t = Trans(-width/2+3/dbu, height/2-16/dbu)
    text = Text ("Ignore optical IOs in simulations: %s" % ( self.ignoreOpticalIOs), t)
    shape = shapes(LayerINTERCONNECTN).insert(text)
    shape.text_size = 1.5/dbu

    # Add a polygon text description
    fontsize = 2.2
    layout_pgtext(self.cell, LayerText, -width/2*dbu+3, -height/2*dbu+2, "Number of points: %s" % ( self.npoints), fontsize)
    layout_pgtext(self.cell, LayerText, -width/2*dbu+3, -height/2*dbu+5, "Wavelength range: %4.3f - %4.3f nm" % ( self.wavelength_start, self.wavelength_stop), fontsize)

    print("PCell produce_impl: laser")



class LumericalINTERCONNECT_Detector(pya.PCellDeclarationHelper):
  """
  The PCell declaration for the LumericalINTERCONNECT Optical Network Analyzer.
  This configures the detector  
  """

  def __init__(self):

    # Important: initialize the super class
    super(LumericalINTERCONNECT_Detector, self).__init__()

    detector_number = 1
      
    # declare the parameters
    self.param("number", self.TypeInt, "Detector number", default = detector_number)     
    self.param("s", self.TypeShape, "", default = pya.DPoint(0, 0))

  def can_create_from_shape_impl(self):
    return False

  def coerce_parameters_impl(self):
    if 0:
      detector_number = self.number
      print("LumericalINTERCONNECT_Detector, original detector number: %s" % detector_number )
      # scan layout for other detectors, record their numbers
      detectors = []
      iter1 = topcell.begin_shapes_rec(LayerINTERCONNECTN)
      while not(iter1.at_end()):
        if iter1.shape().is_text():
          txt = iter1.shape().text.string
          if string.find(txt,"LumericalINTERCONNECT_Detector") &gt; -1:
            n = [int(s) for s in txt.split() if s.isdigit()]
            if len(n)&gt;0:
              detectors.append (n[0])
        advance_iterator(iter1)
      print("LumericalINTERCONNECT_Detector, listing of detector numbers: %s" % detectors )
      if detector_number in detectors:
        detector_number = 1
      while detector_number in detectors:
        detector_number += 1
      print("LumericalINTERCONNECT_Detector, new detector number: %s" % detector_number )
      self.number = detector_number
    else:
      pass
           
  def produce_impl(self):
    # This is the main part of the implementation: create the layout


    if 0:
      # choose a unique detector number
      layout = pya.Application.instance().main_window().current_view().active_cellview().layout() 
      if layout == None:
        raise Exception("No layout")
      lv = pya.Application.instance().main_window().current_view()
      if lv == None:
        raise Exception("No view selected")
      # find the currently selected cell:
      topcell = pya.Application.instance().main_window().current_view().active_cellview().cell
      if topcell == None:
        raise Exception("No cell")
      # scan layout for other detectors, record their numbers
      detectors = []
      LayerINTERCONNECTN = layout.layer(LayerINTERCONNECT)
      iter1 = topcell.begin_shapes_rec(LayerINTERCONNECTN)
      while not(iter1.at_end()):
        if iter1.shape().is_text():
          txt = iter1.shape().text.string
          if string.find(txt,"LumericalINTERCONNECT_Detector") &gt; -1:
            n = [int(s) for s in txt.split() if s.isdigit()]
            if len(n)&gt;0:
              detectors.append (n[0])
        advance_iterator(iter1)
      print("LumericalINTERCONNECT_Detector, listing of detector numbers: %s" % detectors )
      detector_number = 1
      while detector_number in detectors:
        detector_number += 1
      print("LumericalINTERCONNECT_Detector, new detector number: %s" % detector_number )
    else:
      pass

    # fetch the parameters
    dbu = self.layout.dbu
    ly = self.layout
    shapes = self.cell.shapes
       
    LayerINTERCONNECTN = ly.layer(LayerINTERCONNECT)
    TextLayerN = ly.layer(LayerText)

    # Draw the outline
    width = 60/dbu
    height = 40/dbu
    box1 = Box(-width/2, -height/2, width/2, height/2)
    shapes(LayerINTERCONNECTN).insert(box1)
#    shrink = 1000
#    box1 = Box(-width/2+shrink, -height/2+shrink, width/2-shrink, height/2-shrink)
#    shapes(LayerINTERCONNECTN).insert(box1)
        
    t = Trans(-width/2+3/dbu, height/2-4/dbu)
    text = Text ("Detector", t)
    shape = shapes(LayerINTERCONNECTN).insert(text)
    shape.text_size = 1.5/dbu

    t = Trans(-width/2+3/dbu, height/2-8/dbu)
    text = Text ("Detector Number: %s" % ( self.number), t)
    shape = shapes(LayerINTERCONNECTN).insert(text)
    shape.text_size = 1.5/dbu
    
    # Label to be used for Spice netlist, and for unique detector generation (coerce, above)
    t = Trans(0,0)
    text = Text ("LumericalINTERCONNECT_Detector %s" % ( self.number), t)
    shape = shapes(LayerINTERCONNECTN).insert(text)
    shape.text_size = 0.1/dbu

    # Add a polygon text description
    fontsize = 2.2
    layout_pgtext(self.cell, LayerText, -width/2*dbu+3, -height/2*dbu+2, "Number: %s" % ( self.number), fontsize)

    print("PCell produce_impl: detector")





class Waveguide_Route_simple(pya.PCellDeclarationHelper):
  """
  The PCell declaration for a waveguide route
  """

  def __init__(self):

    # Important: initialize the super class
    super(Waveguide_Route_simple, self).__init__()

    # declare the parameters
    self.param("layer", self.TypeLayer, "Layer", default = LayerInfo(1, 0))
    self.param("path", self.TypeShape, "", default = pya.DPath([pya.DPoint(0,0), pya.DPoint(10,0), pya.DPoint(10,10)], 0.5)  )
    self.param("radius", self.TypeDouble, "Radius", default = 5)

  def display_text_impl(self):
    # Provide a descriptive text for the cell
    return "Waveguide_Route_simple_%s" % self.path
  
  def coerce_parameters_impl(self):
    pass

  def can_create_from_shape(self, layout, shape, layer):
    return shape.is_path()

  def transformation_from_shape(self, layout, shape, layer):
    return Trans(0,0)

  def parameters_from_shape(self, layout, shape, layer):
    self._param_values = []
    for pd in self._param_decls:
      self._param_values.append(pd.default)
    
    dbu = layout.dbu
    print("Waveguide_Route_simple.parameters_from_shape")
    print(shape.path)
    points = points_mult(path_to_Dpoints(shape.path), dbu)
    self.path = points_to_Dpath(points, shape.path.width*dbu)

    # Waveguide radius should be specified in the cell in which the Path_to_Waveguide is called
    # using a "User Properties" defined via the Cells window.
    # if missing, a dialog is presented.
    cell = shape.cell
    radius_str = cell.property("radius")  
    if radius_str:
      radius = float(radius_str)
      print("Radius taken from cell {%s} = %s" % (cell.name, radius) )
    else:
      radius = pya.InputDialog.ask_double_ex("Bend Radius", "Enter the bend radius (microns):", 5, 1, 500, 3)
      if radius == None:
        radius = 10.0
      else:
        print("Radius taken from the InputDialog = %s; for next time, saved in cell {%s}." % (radius, cell.name) )
        cell.set_property("radius", str(radius))
    self.radius = radius
    
    return self._param_values  
        
    
  def produce_impl(self):
  
    # fetch the parameters
    dbu = self.layout.dbu
    ly = self.layout

    LayerSi = self.layer
    LayerSiN = ly.layer(LayerSi)

    print("Waveguide:")
    print(self.path)
#    points = points_mult(path_to_Dpoints(self.path), 1/dbu)  # convert from microns to dbu

    points = path_to_Dpoints(self.path) 
#    w = self.path.width/dbu   # w in dbu
#    path = points_to_path(points,w)

    layout_waveguide_abs(self.cell, self.layer, points, self.path.width, self.radius)
    
    

class Waveguide_Route(pya.PCellDeclarationHelper):
  """
  The PCell declaration for a waveguide route
  """

  def __init__(self):

    # Important: initialize the super class
    super(Waveguide_Route, self).__init__()

    # declare the parameters
    self.param("layer", self.TypeLayer, "Layer", default = LayerInfo(1, 0))
    self.param("path", self.TypeShape, "", default = pya.DPath([pya.DPoint(0,0), pya.DPoint(10,0), pya.DPoint(10,10)], 0.5)  )
    self.param("radius", self.TypeDouble, "Radius", default = 5)

  def display_text_impl(self):
    # Provide a descriptive text for the cell
    return "Waveguide_Route_%s" % self.path
  
  def coerce_parameters_impl(self):
    pass

  def can_create_from_shape(self, layout, shape, layer):
    return shape.is_path()

  def transformation_from_shape(self, layout, shape, layer):
#    return Trans(shape.bbox().center())
    return Trans(0,0)

  def parameters_from_shape(self, layout, shape, layer):
    shapes = self.cell.shapes
    self._param_values = []
    for pd in self._param_decls:
      self._param_values.append(pd.default)
    
    dbu = layout.dbu
    print("Waveguide_Route.parameters_from_shape")
    print(shape.path)
    points = points_mult(path_to_Dpoints(shape.path), dbu)
    self.path = points_to_Dpath(points, shape.path.width*dbu)

    # Waveguide radius should be specified in the cell in which the Path_to_Waveguide is called
    # using a "User Properties" defined via the Cells window.
    # if missing, a dialog is presented.
    cell = shape.cell
    radius_str = cell.property("radius")  
    if radius_str:
      radius = float(radius_str)
      print("Radius taken from cell {%s} = %s" % (cell.name, radius) )
    else:
      radius = pya.InputDialog.ask_double_ex("Bend Radius", "Enter the bend radius (microns):", 5, 1, 500, 3)
      if radius == None:
        radius = 10.0
      else:
        print("Radius taken from the InputDialog = %s; for next time, saved in cell {%s}." % (radius, cell.name) )
        cell.set_property("radius", str(radius))
    self.radius = radius
    
    return self._param_values  
        
    
  def produce_impl(self):
  
    # fetch the parameters
    dbu = self.layout.dbu
    ly = self.layout

    LayerSi = self.layer
    LayerSiN = ly.layer(LayerSi)

    print("Waveguide:")
    print(self.path)
    points = points_mult(path_to_Dpoints(self.path), 1/dbu)  # convert from microns to dbu
    
    # check the points to remove any co-linear points
    for i in range(len(points)-2, 0, -1):
      # if point i is colinear with its neighbours, remove it
      if check_point_in_segment(Point(*points[i-1]), Point(*points[i+1]), Point(*points[i])):
        # points.remove(i)
        pass
          
    w = self.path.width/dbu   # w in dbu
    path = points_to_path(points,w)

    # save the info on the bends we place.
    bends_pcell = []
    bends_instance = []
    
    for i in range(1,len(points)-1):
      # if point i is colinear with its neighbours, skip it
      if check_point_in_segment(Point(*points[i-1]), Point(*points[i+1]), Point(*points[i])):
        continue
        
      # Place Waveguide_Bend components at each corner:
      # determine rotation: +1 left, -1 right.
      rightvsleft_turn = ( ( angle_segments([points[i-1],points[i]], [points[i],points[i+1]])+90 ) % 360 - 90 ) / 90
      angle = ( angle_segment([points[i-1],points[i]]) ) / 90
      radius = self.radius
      seg_len = distance_xy ( points[i-1],points[i] )
      if (seg_len &lt; radius) and i==1:  # for the first bend, only 1 segment
        radius = seg_len
      if (seg_len / 2 &lt; radius) and i&gt;1:  # for the middle bends, split the segment into two
        radius = seg_len / 2
      seg_len = distance_xy ( points[i],points[i+1] )
      if (seg_len  &lt; radius) and i==len(points)-2:
        radius = seg_len 
      if (seg_len / 2 &lt; radius) and i&lt;len(points)-2:
        radius = seg_len / 2
      param = { "wg_width": self.path.width, "radius": radius, "silayer": LayerSi }
      pcell = ly.create_cell("Waveguide_Bend", "SiEPIC-EBeam PCells", param )
      trans = Trans(angle, True if rightvsleft_turn&lt;0 else False, Point(*points[i]))
      instance = self.cell.insert(pya.CellInstArray(pcell.cell_index(), trans))
      
#      PCell_get_parameters ( pcell )
      
      # Save info on bends
      bends_pcell.append ( pcell )
      bends_instance.append (instance)

    # Place the straight waveguide segments:
    for i in range(0,len(bends_instance)-1):

      # connect p2 of bend i with p1 of bend i+1

      # bend i+1, p2:
      pins = find_PCell_pins(bends_pcell[i])
      p2 = Point(pins['pin2_x'], pins['pin2_y'] )
#      p2 = bends_pcell[i].pcell_parameters_by_name()['p2'] # Point, within the PCell's coordinates
      p2t = bends_instance[i].trans.trans(p2) # Point, transformed based on PCell's instance tranformation

      # bend i, p1:
      pins = find_PCell_pins(bends_pcell[i+1])
      p1 = Point(pins['pin1_x'], pins['pin1_y'] )
#      p1 = bends_pcell[i+1].pcell_parameters_by_name()['p1'] 
      p1t = bends_instance[i+1].trans.trans(p1) 

      # find wg_length, and rotation
      angle = ( angle_segment([points[i+1],points[i+2]]) ) / 90
      wg_length = p2t.distance(p1t) # pya.Path([p2, p1], w).length()
      if wg_length &gt; 0:
        # place the waveguide:      
        param = { "wg_width": w, "wg_length": wg_length, "layer": LayerSi }
        pcell = ly.create_cell("Waveguide_Straight", "SiEPIC-EBeam PCells", param )
        p3 = Point ((p2t.x+p1t.x)/2, (p2t.y+p1t.y)/2) # midpoint of p2t p1t
        trans = Trans(angle, False, p3)
        self.cell.insert(pya.CellInstArray(pcell.cell_index(), trans))      
        print("straight wg mid-section inst: %s, %s, %s, [%s];   bend: %s, %s, p2 %s" % (i, angle, wg_length, p3, bends_instance[i], bends_pcell[i], p2) )

    # put in the straight segment at the beginning of the path
    if len(bends_pcell) &gt; 0:
      pins = find_PCell_pins(bends_pcell[0])
      p1 = Point(pins['pin1_x'], pins['pin1_y'] )
      p1t = bends_instance[0].trans.trans(p1) 
      p0 = Point(*points[0])
      angle = ( angle_segment([points[0],points[1]]) ) / 90
      wg_length = p0.distance(p1t) 
      if wg_length &gt; 0:
        # place the waveguide:      
        p3 = Point ((p0.x+p1t.x)/2, (p0.y+p1t.y)/2) # midpoint
        param = { "wg_width": w, "wg_length": wg_length, "layer": LayerSi }
        pcell = ly.create_cell("Waveguide_Straight", "SiEPIC-EBeam PCells", param )
        trans = Trans(angle, False, p3)
        self.cell.insert(pya.CellInstArray(pcell.cell_index(), trans))      
        print("straight wg end-section inst: %s, %s, %s, [%s]; " % (i, angle, wg_length, p3) )
        
      # put in the straight segment at the end of the path
      i=len(bends_instance)-2
      pins = find_PCell_pins(bends_pcell[i+1])
      p2 = Point(pins['pin2_x'], pins['pin2_y'] )
      p2t = bends_instance[i+1].trans.trans(p2) 
      p0 = Point(*points[i+3])
      angle = ( angle_segment([points[i+2],points[i+3]]) ) / 90
      wg_length = p0.distance(p2t) 
      if wg_length &gt; 0:
        # place the waveguide:      
        p3 = Point ((p0.x+p2t.x)/2, (p0.y+p2t.y)/2) # midpoint
        param = { "wg_width": w, "wg_length": wg_length, "layer": LayerSi }
        pcell = ly.create_cell("Waveguide_Straight", "SiEPIC-EBeam PCells", param )
        trans = Trans(angle, False, p3)
        self.cell.insert(pya.CellInstArray(pcell.cell_index(), trans))      
        print("straight wg end-section inst: %s, %s, %s, [%s]; " % (i, angle, wg_length, p3) )
    else:
      # just a straight section:
        p1 = Point(*points[0])
        p2 = Point(*points[len(points)-1])
        wg_length = p1.distance(p2) 
        angle = ( angle_segment([points[0],points[len(points)-1]]) ) / 90
        p3 = Point ((p1.x+p2.x)/2, (p1.y+p2.y)/2) # midpoint
        param = { "wg_width": w, "wg_length": wg_length, "layer": LayerSi }
        pcell = ly.create_cell("Waveguide_Straight", "SiEPIC-EBeam PCells", param )
        trans = Trans(angle, False, p3)
        self.cell.insert(pya.CellInstArray(pcell.cell_index(), trans))      
        print("straight wg end-section inst:  %s, %s, [%s]; " % (angle, wg_length, p3) )


class Waveguide_Bend(pya.PCellDeclarationHelper):
  """
  The PCell declaration for the waveguide bend.
  """

  def __init__(self):

    # Important: initialize the super class
    super(Waveguide_Bend, self).__init__()

    # declare the parameters
    self.param("silayer", self.TypeLayer, "Si Layer", default = LayerInfo(1, 0))
    self.param("radius", self.TypeDouble, "Radius", default = 10)
    self.param("wg_width", self.TypeDouble, "Waveguide Width", default = 0.5)
    self.param("pinrec", self.TypeLayer, "PinRec Layer", default = LayerInfo(69, 0))
    self.param("devrec", self.TypeLayer, "DevRec Layer", default = LayerInfo(68, 0))
    # hidden parameters, can be used to query this component:
    self.param("p1", self.TypeShape, "DPoint location of pin1", default = Point(-10000, 0), hidden = True, readonly = True)
    self.param("p2", self.TypeShape, "DPoint location of pin2", default = Point(0, 10000), hidden = True, readonly = True)
    

  def display_text_impl(self):
    # Provide a descriptive text for the cell
    return "Waveguide_Bend(R=" + ('%.3f' % self.radius) + ")"

  def can_create_from_shape_impl(self):
    return False


  def produce(self, layout, layers, parameters, cell):
    """
    coerce parameters (make consistent)
    """
    self._layers = layers
    self.cell = cell
    self._param_values = parameters
    self.layout = layout


    # cell: layout cell to place the layout
    # LayerSiN: which layer to use
    # r: radius
    # w: waveguide width
    # length units in dbu

    from math import pi, cos, sin

    # fetch the parameters
    dbu = self.layout.dbu
    ly = self.layout
    shapes = self.cell.shapes
    
    LayerSi = self.silayer
    LayerSiN = self.silayer_layer
#    LayerSiN = ly.layer(LayerSi)
    LayerPinRecN = ly.layer(self.pinrec)
    LayerDevRecN = ly.layer(self.devrec)
    
    w = int(round(self.wg_width/dbu))
    r = int(round(self.radius/dbu))

    # draw the quarter-circle
    x = -r
    y = r
    layout_arc_wg_dbu(self.cell, LayerSiN, x, y, r, w, 270, 360)
    
    # Create the pins, as short paths:
    pin_length = 200 # database units, = 0.2 microns
    
    # Pin on the top side:
    p2 = [Point(0, y+pin_length/2), Point(0, y-pin_length/2)]
    p2c = Point(0, y)
    self.set_p2 = p2c
    self.p2 = p2c
    pin = pya.Path(p2, w)
    shapes(LayerPinRecN).insert(pin)
    t = Trans(0, y)
    text = Text ("pin2", t)
    shape = shapes(LayerPinRecN).insert(text)
    shape.text_size = 0.4/dbu

    # Pin on the left side:
    p1 = [Point(pin_length/2+x,0), Point(-pin_length/2+x,0)]
    p1c = Point(x,0)
    self.set_p1 = p1c
    self.p1 = p1c
    pin = pya.Path(p1, w)
    shapes(LayerPinRecN).insert(pin)
    t = Trans(x, 0)
    text = Text ("pin1", t)
    shape = shapes(LayerPinRecN).insert(text)
    shape.text_size = 0.4/dbu

    # Create the device recognition layer -- make it 1 * wg_width away from the waveguides.
    layout_arc_wg_dbu(self.cell, LayerDevRecN, x, y, r, w*3, 270, 360)

    # Compact model information
    t = Trans(x+r/10, 0)
    text = Text ("Lumerical_INTERCONNECT_library=Design kits/ebeam_v1.2", t)
    shape = shapes(LayerDevRecN).insert(text)
    shape.text_size = r/100
    t = Trans(x+r/10, r/4)
    text = Text ('Lumerical_INTERCONNECT_component=ebeam_bend_1550', t)
    shape = shapes(LayerDevRecN).insert(text)
    shape.text_size = r/100
    t = Trans(x+r/10, r/2)
    text = Text ('Spice_param:radius=%.3fu wg_width=%.3fu'% (self.radius,self.wg_width), t)
    shape = shapes(LayerDevRecN).insert(text)
    shape.text_size = r/100

#    print("Done drawing the layout for - Waveguide_Bend: %.3f" % ( self.radius) )

  
#  def produce_impl(self):


class Waveguide_Straight(pya.PCellDeclarationHelper):
  """
  Input: length, width
  draws a straight waveguide with pins. centred at the instantiation point.
  Usage: instantiate, and use transformations (rotation)
  """

  def __init__(self):

    # Important: initialize the super class
    super(Waveguide_Straight, self).__init__()

    # declare the parameters
    self.param("wg_length", self.TypeInt, "Waveguide Length", default = 10000)     
    self.param("wg_width", self.TypeInt, "Waveguide width", default = 500)     
    self.param("layer", self.TypeLayer, "Layer", default = LayerInfo(1, 0))
    self.param("pinrec", self.TypeLayer, "PinRec Layer", default = LayerInfo(69, 0))
    self.param("devrec", self.TypeLayer, "DevRec Layer", default = LayerInfo(68, 0))
#    self.param("textl", self.TypeLayer, "Text Layer", default = LayerInfo(10, 0))

  def display_text_impl(self):
    # Provide a descriptive text for the cell
    return "Waveguide_Straight_%.3f-%.3f" % (self.wg_length/1000, self.wg_width/1000)
  
  def coerce_parameters_impl(self):
    pass

  def can_create_from_shape(self, layout, shape, layer):
    return False
    
  def produce_impl(self):
  
    # fetch the parameters
    dbu = self.layout.dbu
    ly = self.layout
    shapes = self.cell.shapes

    LayerSi = self.layer
    LayerSiN = ly.layer(LayerSi)
    LayerPinRecN = ly.layer(self.pinrec)
    LayerDevRecN = ly.layer(self.devrec)

#    print("Waveguide_Straight:")
    w = self.wg_width
    length = self.wg_length
    points = [[-length/2,0], [length/2, 0]]
    path = points_to_path(points,w)
#    print(path)

    shapes(LayerSiN).insert(path.simple_polygon())
    
    # Pins on the bus waveguide side:
    pin_length = 200
    if length &lt; pin_length+1:
      pin_length = int(length/3)
      pin_length = math.ceil(pin_length / 2.) * 2
    if pin_length == 0:
      pin_length = 2

    t = Trans(-length/2,0)
    pin = pya.Path([Point(-pin_length/2, 0), Point(pin_length/2, 0)], w)
    pin_t = pin.transformed(t)
    shapes(LayerPinRecN).insert(pin_t)
    text = Text ("pin1", t)
    shape = shapes(LayerPinRecN).insert(text)
    shape.text_size = 0.4/dbu

    t = Trans(length/2,0)
    pin_t = pin.transformed(t)
    shapes(LayerPinRecN).insert(pin_t)
    text = Text ("pin2", t)
    shape = shapes(LayerPinRecN).insert(text)
    shape.text_size = 0.4/dbu

    # Compact model information
    t = Trans(0, 0)
    text = Text ('Lumerical_INTERCONNECT_library=Design kits/ebeam_v1.2', t)
    shape = shapes(LayerDevRecN).insert(text)
    shape.text_size = 0.1/dbu
    t = Trans(length/10, 0)
    text = Text ('Lumerical_INTERCONNECT_component=ebeam_wg_integral_1550', t)
    shape = shapes(LayerDevRecN).insert(text)
    shape.text_size = 0.1/dbu
    t = Trans(length/9, 0)
    text = Text ('Spice_param:wg_width=%.3fu wg_length=%.3fu'%(self.wg_width*dbu, self.wg_length*dbu), t)
    shape = shapes(LayerDevRecN).insert(text)
    shape.text_size = 0.1/dbu

    # Create the device recognition layer -- make it 1 * wg_width away from the waveguides.
    path = points_to_path(points,w*3)
    shapes(LayerDevRecN).insert(path.simple_polygon())



class Waveguide_Straight2(pya.PCellDeclarationHelper):
  """
  Input: DPath with 2 points, units microns
  draws a straight waveguide with pins.
  """

  def __init__(self):

    # Important: initialize the super class
    super(Waveguide_Straight2, self).__init__()

    # declare the parameters
    self.param("layer", self.TypeLayer, "Layer", default = LayerInfo(1, 0))
    self.param("path", self.TypeShape, "", default = pya.DPath([pya.DPoint(0,0), pya.DPoint(10,0)], 0.5)  )
    self.param("pinrec", self.TypeLayer, "PinRec Layer", default = LayerInfo(69, 0))
    self.param("devrec", self.TypeLayer, "DevRec Layer", default = LayerInfo(68, 0))
#    self.param("textl", self.TypeLayer, "Text Layer", default = LayerInfo(10, 0))

  def display_text_impl(self):
    # Provide a descriptive text for the cell
    return "Waveguide_Straight2_%s" % self.path
  
  def coerce_parameters_impl(self):
    pass

  def can_create_from_shape(self, layout, shape, layer):
    return False
    
  def produce_impl(self):
  
    # fetch the parameters
    dbu = self.layout.dbu
    ly = self.layout
    shapes = self.cell.shapes

    LayerSi = self.layer
    LayerSiN = ly.layer(LayerSi)
    LayerPinRecN = ly.layer(self.pinrec)
    LayerDevRecN = ly.layer(self.devrec)

    print("Waveguide_Straight2:")
    print(self.path)
    w = int(round(self.path.width/dbu))
#    print(self.path.width/dbu)    
    points = points_mult(path_to_Dpoints(self.path), 1/dbu)
#    print points
    path = points_to_path(points,w)
#    print path

    shapes(LayerSiN).insert(path.simple_polygon())

    angle = ( angle_segment([points[0],points[1]]) ) / 90
    
    # Pins on the bus waveguide side:
    pin_length = 200
    t = Trans(int(round(angle)), 0, Point(round(points[0][0]), round(points[0][1])))
#    t = Trans(Point(round(points[0][0]), round(points[0][1])))

#    Point(points[i][0], points[i][1])
    pin = pya.Path([Point(-pin_length/2, 0), Point(pin_length/2, 0)], w)
    pin_t = pin.transformed(t)
    shapes(LayerPinRecN).insert(pin_t)
    text = Text ("pin1", t)
    shape = shapes(LayerPinRecN).insert(text)
    shape.text_size = 0.4/dbu

    t = Trans(angle, 0, points[1][0], points[1][1])
    pin_t = pin.transformed(t)
    shapes(LayerPinRecN).insert(pin_t)
    text = Text ("pin2", t)
    shape = shapes(LayerPinRecN).insert(text)
    shape.text_size = 0.4/dbu

    # Create the device recognition layer -- make it 1 * wg_width away from the waveguides.
    path = points_to_path(points,w*3)
    shapes(LayerDevRecN).insert(path.simple_polygon())



class Bragg_waveguide(pya.PCellDeclarationHelper):
  """
  Input: length, width
  """

  def __init__(self):

    # Important: initialize the super class
    super(Bragg_waveguide, self).__init__()

    # declare the parameters
    self.param("number_of_periods", self.TypeInt, "Number of grating periods", default = 300)     
    self.param("grating_period", self.TypeDouble, "Grating period (microns)", default = 0.317)     
    self.param("corrugation_width", self.TypeDouble, "Corrugration width (microns)", default = 0.05)     
    self.param("misalignment", self.TypeDouble, "Grating misalignment (microns)", default = 0.0)     
    self.param("sinusoidal", self.TypeBoolean, "Grating Type (Rectangular=False, Sinusoidal=True)", default = False)     
#    self.param("wg_width", self.TypeDouble, "Waveguide width", default = 0.5)     
    self.param("layer", self.TypeLayer, "Layer", default = LayerInfo(31, 0))
    self.param("pinrec", self.TypeLayer, "PinRec Layer", default = LayerInfo(69, 0))
    self.param("devrec", self.TypeLayer, "DevRec Layer", default = LayerInfo(68, 0))
#    self.param("textl", self.TypeLayer, "Text Layer", default = LayerInfo(10, 0))

  def display_text_impl(self):
    # Provide a descriptive text for the cell
    return "Bragg_waveguide_%s-%.3f-%.3f-%.3f" % \
    (self.number_of_periods, self.grating_period, self.corrugation_width, self.misalignment)
  
  def coerce_parameters_impl(self):
    pass

  def can_create_from_shape(self, layout, shape, layer):
    return False
    
  def produce_impl(self):
  
    # fetch the parameters
    dbu = self.layout.dbu
    ly = self.layout
    shapes = self.cell.shapes

    LayerSi = self.layer
    LayerSiN = ly.layer(LayerSi)
    LayerSiSPN = ly.layer(LayerSiSP)
    LayerPinRecN = ly.layer(self.pinrec)
    LayerDevRecN = ly.layer(self.devrec)

    # Draw the Bragg grating:
    box_width = int(round(self.grating_period/2/dbu))
    grating_period = int(round(self.grating_period/dbu))
    w = 500
    half_w = w/2
    half_corrugation_w = int(round(self.corrugation_width/2/dbu))
    misalignment = int(round(self.misalignment/dbu))
    if self.sinusoidal:
      npoints_sin = 40
      for i in range(0,self.number_of_periods):
        x = (round((i * self.grating_period)/dbu))
        box1 = Box(x, 0, x + box_width, half_w+half_corrugation_w)
        pts1 = [Point(x,0)]
        pts3 = [Point(x + misalignment,0)]
        for i1 in range(0,npoints_sin+1):
          x1 = i1 * 2* math.pi / npoints_sin
          y1 = round(half_corrugation_w*math.sin(x1))
          x1 = round(x1/2/math.pi*grating_period)
#          print("x: %s, y: %s" % (x1,y1))
          pts1.append( Point(x + x1,half_w+y1 ) )
          pts3.append( Point(x + misalignment + x1,-half_w-y1 ) )
        pts1.append( Point(x + grating_period, 0) )
        pts3.append( Point(x + grating_period + misalignment, 0) )
        shapes(LayerSiN).insert(Polygon(pts1))
        shapes(LayerSiN).insert(Polygon(pts3))
      length = x + grating_period + misalignment
      if misalignment &gt; 0:
        # extra piece at the end:
        box2 = Box(x + grating_period, 0, length, half_w)
        shapes(LayerSiN).insert(box2)
        # extra piece at the beginning:
        box3 = Box(0, 0, misalignment, -half_w)
        shapes(LayerSiN).insert(box3)

    else:
      for i in range(0,self.number_of_periods):
        x = int(round((i * self.grating_period)/dbu))
        box1 = Box(x, 0, x + box_width, half_w+half_corrugation_w)
        box2 = Box(x + box_width, 0, x + grating_period, half_w-half_corrugation_w)
        box3 = Box(x + misalignment, 0, x + box_width + misalignment, -half_w-half_corrugation_w)
        box4 = Box(x + box_width + misalignment, 0, x + grating_period + misalignment, -half_w+half_corrugation_w)
        shapes(LayerSiN).insert(box1)
        shapes(LayerSiN).insert(box2)
        shapes(LayerSiN).insert(box3)
        shapes(LayerSiN).insert(box4)
      length = x + grating_period + misalignment
      if misalignment &gt; 0:
        # extra piece at the end:
        box2 = Box(x + grating_period, 0, length, half_w)
        shapes(LayerSiN).insert(box2)
        # extra piece at the beginning:
        box3 = Box(0, 0, misalignment, -half_w)
        shapes(LayerSiN).insert(box3)

    
    # Pins on the waveguide:
    pin_length = 200

    t = Trans(0,0)
    pin = pya.Path([Point(-pin_length/2, 0), Point(pin_length/2, 0)], w)
    pin_t = pin.transformed(t)
    shapes(LayerPinRecN).insert(pin_t)
    text = Text ("pin1", t)
    shape = shapes(LayerPinRecN).insert(text)
    shape.text_size = 0.4/dbu

    t = Trans(length,0)
    pin_t = pin.transformed(t)
    shapes(LayerPinRecN).insert(pin_t)
    text = Text ("pin2", t)
    shape = shapes(LayerPinRecN).insert(text)
    shape.text_size = 0.4/dbu

    # Compact model information
    t = Trans(0, 0)
    text = Text ('Lumerical_INTERCONNECT_library=Design kits/ebeam_v1.2', t)
    shape = shapes(LayerDevRecN).insert(text)
    shape.text_size = 0.1/dbu
    t = Trans(length/10, 0)
    text = Text ('Lumerical_INTERCONNECT_component=ebeam_bragg_te1550', t)
    shape = shapes(LayerDevRecN).insert(text)
    shape.text_size = 0.1/dbu
    t = Trans(length/9, 0)
    text = Text \
      ('Spice_param:number_of_periods=%s grating_period=%.3fu corrugation_width=%.3fu misalignment=%.3fu sinusoidal=%s' %\
      (self.number_of_periods, self.grating_period, self.corrugation_width, self.misalignment, int(self.sinusoidal)), t )
    shape = shapes(LayerDevRecN).insert(text)
    shape.text_size = 0.1/dbu

    # Create the device recognition layer -- make it 1 * wg_width away from the waveguides.
    points = [[0,0], [length, 0]]
    path = points_to_path(points,w)
    path = points_to_path(points,w*3)
    shapes(LayerDevRecN).insert(path.simple_polygon())





class ebeam_taper_te1550(pya.PCellDeclarationHelper):
  """
  The PCell declaration for the strip waveguide taper.
  """

  def __init__(self):

    # Important: initialize the super class
    super(ebeam_taper_te1550, self).__init__()

    # declare the parameters
    self.param("silayer", self.TypeLayer, "Si Layer", default = LayerInfo(1, 0))
    self.param("wg_width1", self.TypeDouble, "Waveguide Width1 (CML only supports 0.4, 0.5, 0.6)", default = 0.5)
    self.param("wg_width2", self.TypeDouble, "Waveguide Width2 (CML only supports 1, 2, 3)", default = 3)
    self.param("wg_length", self.TypeDouble, "Waveguide Length (CML only supports a range of 1-10)", default = 10)
    self.param("pinrec", self.TypeLayer, "PinRec Layer", default = LayerInfo(69, 0))
    self.param("devrec", self.TypeLayer, "DevRec Layer", default = LayerInfo(68, 0))
    # hidden parameters, can be used to query this component:
    self.param("p1", self.TypeShape, "DPoint location of pin1", default = Point(-10000, 0), hidden = True, readonly = True)
    self.param("p2", self.TypeShape, "DPoint location of pin2", default = Point(0, 10000), hidden = True, readonly = True)
    

  def display_text_impl(self):
    # Provide a descriptive text for the cell
    return "ebeam_taper_te1550(R=" + ('%.3f-%.3f-%.3f' % (self.wg_width1,self.wg_width2,self.wg_length) ) + ")"

  def can_create_from_shape_impl(self):
    return False


  def produce(self, layout, layers, parameters, cell):
    """
    coerce parameters (make consistent)
    """
    self._layers = layers
    self.cell = cell
    self._param_values = parameters
    self.layout = layout
    shapes = self.cell.shapes


    # cell: layout cell to place the layout
    # LayerSiN: which layer to use
    # w: waveguide width
    # length units in dbu

    # fetch the parameters
    dbu = self.layout.dbu
    ly = self.layout
    
    LayerSi = self.silayer
    LayerSiN = self.silayer_layer
    LayerPinRecN = ly.layer(self.pinrec)
    LayerDevRecN = ly.layer(self.devrec)
    
    w1 = int(round(self.wg_width1/dbu))
    w2 = int(round(self.wg_width2/dbu))
    length = int(round(self.wg_length/dbu))

    pts = [Point(0,-w1/2), Point(0,w1/2), Point(length,w2/2), Point(length,-w2/2)]
    shapes(LayerSiN).insert(Polygon(pts))

    
    # Create the pins, as short paths:
    pin_length = 200 # database units, = 0.2 microns
    
    # Pin on the left side:
    p1 = [Point(pin_length/2,0), Point(-pin_length/2,0)]
    p1c = Point(0,0)
    self.set_p1 = p1c
    self.p1 = p1c
    pin = pya.Path(p1, w1)
    shapes(LayerPinRecN).insert(pin)
    t = Trans(0, 0)
    text = Text ("pin1", t)
    shape = shapes(LayerPinRecN).insert(text)
    shape.text_size = 0.4/dbu

    # Pin on the right side:
    p2 = [Point(length+pin_length/2,0), Point(length-pin_length/2,0)]
    p2c = Point(length, 0)
    self.set_p2 = p2c
    self.p2 = p2c
    pin = pya.Path(p2, w2)
    shapes(LayerPinRecN).insert(pin)
    t = Trans(length, 0)
    text = Text ("pin2", t)
    shape = shapes(LayerPinRecN).insert(text)
    shape.text_size = 0.4/dbu

    # Create the device recognition layer -- make it 1 * wg_width away from the waveguides.
    points = [[0,0], [length, 0]]
    path = points_to_path(points,w2+w1*2)
    shapes(LayerDevRecN).insert(path.simple_polygon())


    # Compact model information
    t = Trans(w1/10, 0)
    text = Text ("Lumerical_INTERCONNECT_library=Design kits/ebeam_v1.2", t)
    shape = shapes(LayerDevRecN).insert(text)
    shape.text_size = length/100
    t = Trans(length/10, w1/4)
    text = Text ('Lumerical_INTERCONNECT_component=ebeam_taper_te1550', t)
    shape = shapes(LayerDevRecN).insert(text)
    shape.text_size = length/100
    t = Trans(length/10, w1/2)
    text = Text ('Spice_param:wg_width1=%.3fu wg_width2=%.3fu wg_length=%.3fu'% (self.wg_width1,self.wg_width2,self.wg_length), t)
    shape = shapes(LayerDevRecN).insert(text)
    shape.text_size = length/100

    return "ebeam_taper_te1550(" + ('%.3f-%.3f-%.3f' % (self.wg_width1,self.wg_width2,self.wg_length) ) + ")"


class DirectionalCoupler_SeriesRings(pya.PCellDeclarationHelper):
  """
  The PCell declaration for the DirectionalCoupler_SeriesRings.

  """

  def __init__(self):

    # Important: initialize the super class
    super(DirectionalCoupler_SeriesRings, self).__init__()

    # declare the parameters
    self.param("silayer", self.TypeLayer, "Si Layer", default = LayerInfo(1, 0))
    self.param("r2", self.TypeDouble, "Radius of Upper Ring", default = 3)
    self.param("r1", self.TypeDouble, "Radius of Lower Ring", default = 3)
    self.param("w", self.TypeDouble, "Waveguide Width", default = 0.5)
    self.param("g", self.TypeDouble, "Gap", default = 0.2)
    self.param("Lc", self.TypeDouble, "Coupler Length", default = 0.0)
    self.param("pinrec", self.TypeLayer, "PinRec Layer", default = LayerInfo(69, 0))
    self.param("devrec", self.TypeLayer, "DevRec Layer", default = LayerInfo(68, 0))
    self.param("textl", self.TypeLayer, "Text Layer", default = LayerInfo(10, 0))

  def display_text_impl(self):
    # Provide a descriptive text for the cell
    return "DirectionalCoupler_SeriesRings(R1=" + ('%.3f' % self.r1)+ ",R2=" + ('%.3f' % self.r2) + ",g=" + ('%g' % (1000*self.g)) + ")"

  def can_create_from_shape_impl(self):
    return False
    
  def produce_impl(self):
    # This is the main part of the implementation: create the layout

    from math import pi, cos, sin

    # fetch the parameters
    dbu = self.layout.dbu
    ly = self.layout
    shapes = self.cell.shapes
    
    LayerSi = self.silayer
    LayerSiN = ly.layer(LayerSi)
    LayerPinRecN = ly.layer(self.pinrec)
    LayerDevRecN = ly.layer(self.devrec)
    TextLayerN = ly.layer(self.textl)

    
    w = int(round( self.w/dbu))
    r1 = int(round( self.r1/dbu))
    r2 = int(round( self.r2/dbu))
    g = int(round( self.g/dbu))
    Lc = int(round( self.Lc/dbu))

    # draw the half-circle
    x = 0
    y = r1+r2+g+w
    layout_arc_wg_dbu( self.cell, LayerSiN, x-Lc/2, y, r2, w, 180, 270)
    layout_arc_wg_dbu( self.cell, LayerSiN, x+Lc/2, y, r2, w, 270, 360)
    
    # Create the pins, as short paths:
    pin_length = 200 # database units, = 0.2 microns
    
    # Pins on the top side:
    pin = pya.Path([Point(-r2-Lc/2, y+pin_length/2), Point(-r2-Lc/2, y-pin_length/2)], w)
    shapes(LayerPinRecN).insert(pin)
    t = Trans(-r2-Lc/2, y)
    text = Text ("pin2", t)
    shape =  shapes(LayerPinRecN).insert(text)
    shape.text_size = 0.4/dbu

    pin = pya.Path([Point(r2+Lc/2, y+pin_length/2), Point(r2+Lc/2, y-pin_length/2)], w)
    shapes(LayerPinRecN).insert(pin)
    t = Trans(r2+Lc/2, y)
    text = Text ("pin4", t)
    shape =  shapes(LayerPinRecN).insert(text)
    shape.text_size = 0.4/dbu

    if Lc &gt; 0:
      wg1 = Box(-Lc/2,w + w/2+ g+ r1 , Lc/2, w/2 + g+ r1)
      shapes(LayerSiN).insert(wg1)


    y = 0
    layout_arc_wg_dbu( self.cell, LayerSiN, x-Lc/2, y, r1, w, 90, 180)
    layout_arc_wg_dbu( self.cell, LayerSiN, x+Lc/2, y, r1, w, 0, 90)
    
    # Pins on the lower side:
    pin = pya.Path([Point(-r1-Lc/2, y+pin_length/2), Point(-r1-Lc/2, y-pin_length/2)], w)
    shapes(LayerPinRecN).insert(pin)
    t = Trans(-r1-Lc/2, y)
    text = Text ("pin1", t)
    shape = shapes(LayerPinRecN).insert(text)
    shape.text_size = 0.4/dbu

    pin = pya.Path([Point(r1+Lc/2, y+pin_length/2), Point(r1+Lc/2, y-pin_length/2)], w)
    shapes(LayerPinRecN).insert(pin)
    t = Trans(r1+Lc/2, y)
    text = Text ("pin3", t)
    shape = shapes(LayerPinRecN).insert(text)
    shape.text_size = 0.4/dbu

    if Lc &gt; 0:
      wg1 = Box(-Lc/2,  r1 -w/2, Lc/2, w/2 + r1)
      shapes(LayerSiN).insert(wg1)

    if(r1&gt;r2):
      r = r1
    else: 
      r = r2
    
    
    # Create the device recognition layer -- make it 1 * wg_width away from the waveguides.
    dev = Box(-r-w/2-w-Lc/2,r1+r2+g+w, r+w/2+w+Lc/2, y )
    shapes(LayerDevRecN).insert(dev)


    # Compact model information
    t = Trans(((r1+r2)/2)/4, 0)
    text = Text ("Lumerical_INTERCONNECT_library=Design kits/ebeam_v1.2", t)
    shape = shapes(LayerDevRecN).insert(text)
    shape.text_size =  r*0.017
    t = Trans(((r1+r2)/2)/4, ((r1+r2)/2)/4)
    text = Text ('Lumerical_INTERCONNECT_component=ebeam_dc_seriesrings', t)
    shape = shapes(LayerDevRecN).insert(text)
    shape.text_size =  r*0.017
    t = Trans(((r1+r2)/2)/4, ((r1+r2)/2)/2)
  #  text = Text ('Spice_param:wg_width=%.3fu gap="%s" radius="%s"'% ( w, g,int( r)), t)
    text = Text ('Spice_param:wg_width=%.3fu gap=%.3fu radius1=%.3fu radius2=%.3fu'% ( self.w, self.g,int( self.r1), int(self.r2)), t)
    shape = shapes(LayerDevRecN).insert(text)
    shape.text_size =  r*0.017

    print("Done drawing the layout for - DirectionalCoupler_SeriesRings: %.3f-%.3f-%g" % ( self.r1, self.r2, self.g) )



class Waveguide_Arc(pya.PCellDeclarationHelper):
  """
  The PCell declaration for the waveguide arc.
  
  Author: Mustafa Hammood     mustafa@ece.ubc.ca
  """

  def __init__(self):

    # Important: initialize the super class
    super(Waveguide_Arc, self).__init__()

    # declare the parameters
    self.param("silayer", self.TypeLayer, "Si Layer", default = pya.LayerInfo(1, 0))
    self.param("radius", self.TypeDouble, "Radius", default = 10)
    self.param("wg_width", self.TypeDouble, "Waveguide Width", default = 0.5)
    self.param("start_angle", self.TypeDouble, "Start Angle (270 -&gt; 360)", default = 0)
    self.param("stop_angle", self.TypeDouble, "Stop Angle (270 -&gt; 360)", default = 45)
    self.param("pinrec", self.TypeLayer, "PinRec Layer", default = pya.LayerInfo(69, 0))
    self.param("devrec", self.TypeLayer, "DevRec Layer", default = pya.LayerInfo(68, 0))
    # hidden parameters, can be used to query this component:
    self.param("p1", self.TypeShape, "DPoint location of pin1", default = pya.Point(-10000, 0), hidden = True, readonly = True)
    self.param("p2", self.TypeShape, "DPoint location of pin2", default = pya.Point(0, 10000), hidden = True, readonly = True)
    

  def display_text_impl(self):
    # Provide a descriptive text for the cell
    return "Waveguide_Arc(R=" + ('%.3f' % self.radius) + ")"

  def can_create_from_shape_impl(self):
    return False


  def produce(self, layout, layers, parameters, cell):
    """
    coerce parameters (make consistent)
    """
    self._layers = layers
    self.cell = cell
    self._param_values = parameters
    self.layout = layout


    # cell: layout cell to place the layout
    # LayerSiN: which layer to use
    # r: radius
    # w: waveguide width
    # start_angle: starting angle of the arc
    # stop_agnle: stopping angle of the arc
    # length units in dbu

    from math import pi, cos, sin

    # fetch the parameters
    dbu = self.layout.dbu
    ly = self.layout
    
    LayerSi = self.silayer
    LayerSiN = self.silayer_layer
#    LayerSiN = ly.layer(LayerSi)
    LayerPinRecN = ly.layer(self.pinrec)
    LayerDevRecN = ly.layer(self.devrec)
    
    w = int(round(self.wg_width/dbu))
    r = int(round(self.radius/dbu))
    start_angle = self.start_angle
    stop_angle = self.stop_angle
    
    if start_angle &gt; stop_angle:
      start_angle = self.stop_angle
      stop_angle = self.start_angle
    
    deg_to_rad = math.pi / 180
    
    
    # draw the arc
    x = 0
    y = 0
    layout_arc_wg_dbu(self.cell, LayerSiN, x, y, r, w, start_angle, stop_angle)
    
    # Create the pins, as short paths:
    pin_length = 200 # database units, = 0.2 microns
    
    
    # Pin on the right side:
    x = r*math.cos( start_angle * deg_to_rad ) 
    y = r*math.sin( start_angle * deg_to_rad )
    
    x_pin = math.cos( (90 - start_angle)*deg_to_rad ) *pin_length/2
    y_pin = math.sin( (90 - start_angle)*deg_to_rad ) *pin_length/2
    
    p2 = [pya.Point(x-x_pin, y+y_pin), pya.Point(x+x_pin, y-y_pin)]
    p2c = pya.Point(x, y)
    self.set_p2 = p2c
    self.p2 = p2c
    pin = pya.Path(p2, w)
    self.cell.shapes(LayerPinRecN).insert(pin)
    t = pya.Trans(x, y)
    text = pya.Text ("pin2", t)
    shape = self.cell.shapes(LayerPinRecN).insert(text)
    shape.text_size = 0.4/dbu


    # Pin on the left side:
    x = r*math.cos( stop_angle * deg_to_rad ) 
    y = r*math.sin( stop_angle * deg_to_rad )
    
    x_pin = math.cos( (90 - stop_angle)*deg_to_rad ) *pin_length/2
    y_pin = math.sin( (90 - stop_angle)*deg_to_rad ) *pin_length/2
    
    p1 = [pya.Point(x+x_pin, y-y_pin), pya.Point(x-x_pin, y+y_pin)]
    p1c = pya.Point(x,y)
    self.set_p1 = p1c
    self.p1 = p1c
    pin = pya.Path(p1, w)
    self.cell.shapes(LayerPinRecN).insert(pin)
    t = pya.Trans(x, y)
    text = pya.Text ("pin1", t)
    shape = self.cell.shapes(LayerPinRecN).insert(text)
    shape.text_size = 0.4/dbu

    
    # Create the device recognition layer -- make it 1 * wg_width away from the waveguides.
    x = 0
    y = 0
    layout_arc_wg_dbu(self.cell, LayerDevRecN, x, y, r, w*3, start_angle, stop_angle)


class Bent_Coupled_Half_Ring(pya.PCellDeclarationHelper):
  """
  The PCell declaration for the bent-coupled half ring resonator pcell
  
  Author: Mustafa Hammood     mustafa@ece.ubc.ca
  """

  def __init__(self):

    # Important: initialize the super class
    super(Bent_Coupled_Half_Ring, self).__init__()

    # declare the parameters
    self.param("silayer", self.TypeLayer, "Si Layer", default = pya.LayerInfo(1, 0))
    self.param("radius", self.TypeDouble, "Radius", default = 10)
    self.param("bus_radius", self.TypeDouble, "Bus Radius", default = 5)
    self.param("gap", self.TypeDouble, "Gap", default = 0.2)
    self.param("bus_width", self.TypeDouble, "Bus Width", default = 0.5)
    self.param("ring_width", self.TypeDouble, "Ring Width", default = 0.5)
    self.param("bend_angle", self.TypeDouble, "Bend angle", default = 45)
    self.param("pinrec", self.TypeLayer, "PinRec Layer", default = pya.LayerInfo(69, 0))
    self.param("devrec", self.TypeLayer, "DevRec Layer", default = pya.LayerInfo(68, 0))
    # hidden parameters, can be used to query this component:
    self.param("p1", self.TypeShape, "DPoint location of pin1", default = pya.Point(-10000, 0), hidden = True, readonly = True)
    self.param("p2", self.TypeShape, "DPoint location of pin2", default = pya.Point(0, 10000), hidden = True, readonly = True)
    

  def display_text_impl(self):
    # Provide a descriptive text for the cell
    return "Bent_Coupler(R=" + ('%.3f' % self.radius) + ")"

  def can_create_from_shape_impl(self):
    return False


  def produce(self, layout, layers, parameters, cell):
    """
    coerce parameters (make consistent)
    """
    self._layers = layers
    self.cell = cell
    self._param_values = parameters
    self.layout = layout


    # cell: layout cell to place the layout
    # LayerSiN: which layer to use
    # r: radius
    # w: waveguide width
    # length units in dbu

    from math import pi, cos, sin

    # fetch the parameters
    dbu = self.layout.dbu
    ly = self.layout
    
    LayerSi = self.silayer
    LayerSiN = self.silayer_layer
#    LayerSiN = ly.layer(LayerSi)
    LayerPinRecN = ly.layer(self.pinrec)
    LayerDevRecN = ly.layer(self.devrec)
    
    w_bus = int(round(self.bus_width/dbu))
    w_ring = int(round(self.ring_width/dbu))
    r = int(round(self.radius/dbu))
    r_bus = int(round(self.bus_radius/dbu))
    bend_angle = int(round(self.bend_angle))
    gap = int(round(self.gap/dbu))
    
    


    #**********************
    # Draw the ring waveguide
    #**********************


    w = w_ring
    
    
    x = 0
    y = 0
    
    layout_arc_wg_dbu(self.cell, LayerSiN, x, y, r, w, 0, 180)



    # Create the pins, as short paths:
    pin_length = 200 # database units, = 0.2 microns
    
    # Pin on the bottom left side:
    p3 = [pya.Point(x-r, pin_length/2 +y), pya.Point(x-r, -pin_length/2 +y)]
    p3c = pya.Point(x-r, y)
    self.set_p3 = p3c
    self.p3 = p3c
    pin = pya.Path(p3, w)
    self.cell.shapes(LayerPinRecN).insert(pin)
    t = pya.Trans(x-r, y)
    text = pya.Text ("pin3", t)
    shape = self.cell.shapes(LayerPinRecN).insert(text)
    shape.text_size = 0.4/dbu

    # Pin on the bottom right side:
    p4 = [pya.Point(x+r, y+pin_length/2), pya.Point(x+r,y-pin_length/2)]
    p4c = pya.Point(x+r,y)
    self.set_p4 = p4c
    self.p4 = p4c
    pin = pya.Path(p4, w)
    self.cell.shapes(LayerPinRecN).insert(pin)
    t = pya.Trans(x+r, y)
    text = pya.Text ("pin4", t)
    shape = self.cell.shapes(LayerPinRecN).insert(text)
    shape.text_size = 0.4/dbu
    
    # Create the device recognition layer -- make it 1 * wg_width away from the waveguides.
    layout_arc_wg_dbu(self.cell, LayerDevRecN, x, y, r, w*3, 0, 180)
    
    
    #**********************
    # Draw the bus waveguide (figure out how to call the existing class maybe??)
    #**********************
    
    r_original = int(round(self.radius/dbu))
    
    w = w_bus
    
    r = r + gap + w_ring/2 + w_bus/2
    # draw the first arc
    x = -r*math.sin(bend_angle * math.pi/180) - r_bus*math.sin(bend_angle * math.pi/180) 
    y = r*math.cos(bend_angle * math.pi/180) + r_bus*math.cos(bend_angle * math.pi/180) 
    
    
    layout_arc_wg_dbu(self.cell, LayerSiN, x, y, r_bus, w, 270, 270+bend_angle)

    # Create the device recognition layer -- make it 1 * wg_width away from the waveguides.
    layout_arc_wg_dbu(self.cell, LayerDevRecN, x, y, r_bus, w*3, 270, 270+bend_angle)
    
        
    # draw the second arc
    r = int(round(self.radius/dbu))
    x = 0
    y = 0
    
    r = r + gap + w_ring/2 + w_bus/2
    layout_arc_wg_dbu(self.cell, LayerSiN, x, y, r, w, 90-bend_angle, 90+bend_angle)
    
    # Create the device recognition layer -- make it 1 * wg_width away from the waveguides.
    layout_arc_wg_dbu(self.cell, LayerDevRecN, x, y, r, w*3, 90-bend_angle, 90+bend_angle)
    
    
    # draw the third arc
    
    x = r*math.sin(bend_angle * math.pi/180) + r_bus*math.sin(bend_angle * math.pi/180) 
    y = r*math.cos(bend_angle * math.pi/180) + r_bus*math.cos(bend_angle * math.pi/180)
    
    layout_arc_wg_dbu(self.cell, LayerSiN, x, y, r_bus, w, 270-bend_angle, 270)

    # Create the device recognition layer -- make it 1 * wg_width away from the waveguides.
    layout_arc_wg_dbu(self.cell, LayerDevRecN, x, y, r_bus, w*3, 270-bend_angle, 270)
    

    r = int(round(self.radius/dbu))
    r = r + gap + w_ring/2 + w_bus/2
    # Pin on the left side:
    x = -r*math.sin(bend_angle * math.pi/180) - r_bus*math.sin(bend_angle * math.pi/180) 
    y = r*math.cos(bend_angle * math.pi/180) + r_bus*math.cos(bend_angle * math.pi/180) -r_bus
    
    p2 = [pya.Point(x-pin_length/2, y), pya.Point(x+pin_length/2, y)]
    p2c = pya.Point(x, y)
    self.set_p2 = p2c
    self.p2 = p2c
    pin = pya.Path(p2, w)
    self.cell.shapes(LayerPinRecN).insert(pin)
    t = pya.Trans(x, y)
    text = pya.Text ("pin2", t)
    shape = self.cell.shapes(LayerPinRecN).insert(text)
    shape.text_size = 0.4/dbu

    # Pin on the right side:
    p1 = [pya.Point(-x+pin_length/2,y), pya.Point(-x-pin_length/2,y)]
    p1c = pya.Point(x,-r)
    self.set_p1 = p1c
    self.p1 = p1c
    pin = pya.Path(p1, w)
    self.cell.shapes(LayerPinRecN).insert(pin)
    t = pya.Trans(-x, y)
    text = pya.Text ("pin1", t)
    shape = self.cell.shapes(LayerPinRecN).insert(text)
    shape.text_size = 0.4/dbu
    

    
    
class Bent_CDC_Half_Ring(pya.PCellDeclarationHelper):
  """
  The PCell declaration for the bent-CDC half ring resonator pcell
  
  Author: Mustafa Hammood     mustafa@ece.ubc.ca
  """

  def __init__(self):

    # Important: initialize the super class
    super(Bent_CDC_Half_Ring, self).__init__()

    # declare the parameters
    self.param("silayer", self.TypeLayer, "Si Layer", default = pya.LayerInfo(1, 0))
    self.param("radius", self.TypeDouble, "Radius (um)", default = 10)
    self.param("gap", self.TypeDouble, "Gap (um)", default = 0.2)
    self.param("bus_width", self.TypeDouble, "Bus Width (um)", default = 0.5)
    self.param("ring_width", self.TypeDouble, "Ring Width (um)", default = 0.5)
    
    self.param("period", self.TypeDouble, "Gratings Period (nm)", default = 323)
    self.param("deltaWB", self.TypeDouble, "Bus Corrugation Width (um)", default = 0.03)
    self.param("deltaWR", self.TypeDouble, "Ring Corrugation Width (um)", default = 0.03)
    self.param("gamma", self.TypeDouble, "N (number of corrugations)", default = 135)
    
    self.param("busBend", self.TypeDouble, "Bus-to-straight bend raidus", default = 5)
    
    self.param("pinrec", self.TypeLayer, "PinRec Layer", default = pya.LayerInfo(69, 0))
    self.param("devrec", self.TypeLayer, "DevRec Layer", default = pya.LayerInfo(68, 0))
    # hidden parameters, can be used to query this component:
    self.param("p1", self.TypeShape, "DPoint location of pin1", default = pya.Point(-10000, 0), hidden = True, readonly = True)
    self.param("p2", self.TypeShape, "DPoint location of pin2", default = pya.Point(0, 10000), hidden = True, readonly = True)
    

  def display_text_impl(self):
    # Provide a descriptive text for the cell
    return "Bent_CDC(R=" + ('%.3f' % self.radius) + ")"

  def can_create_from_shape_impl(self):
    return False


  def produce(self, layout, layers, parameters, cell):
    """
    coerce parameters (make consistent)
    """
    self._layers = layers
    self.cell = cell
    self._param_values = parameters
    self.layout = layout


    # cell: layout cell to place the layout
    # LayerSiN: which layer to use
    # r: radius
    # w: waveguide width
    # length units in dbu

    from math import pi, cos, sin

    # fetch the parameters
    dbu = self.layout.dbu
    ly = self.layout
    
    LayerSi = self.silayer
    LayerSiN = self.silayer_layer
    LayerPinRecN = ly.layer(self.pinrec)
    LayerDevRecN = ly.layer(self.devrec)
    
    w_bus = int(round(self.bus_width/dbu))
    w_ring = int(round(self.ring_width/dbu))
    w = w_ring
    r = int(round(self.radius/dbu))
    gap = int(round(self.gap/dbu))
    period = self.period/2
    deltaWR = int(round(self.deltaWR/dbu))
    N = int(self.gamma)
    deltaWB = int(round(self.deltaWB/dbu))
    busBendR = int(round(self.busBend/dbu))

    
    # Center of everything
    x = 0
    y = 0

    # Angle of CDC portion, also bend angle!
    periodAngle = (180/pi) * (period/2) / (r + w_ring/2 + gap/2) 
    
    # Bend angle
    bendAngle = (180/pi) * (N*period/2) / (r + w_ring/2 + gap/2) 
    
    # Bend radius of bus
    rBus = r + gap + w_bus/2 +w_ring/2
      
    N_input = N;
    # Normalized number of corrugations to periodAngle
    N = N*periodAngle*2;

    # Convention:   Set A is the CDC portion that is not offsetted, set B is offsetted by corrugation width
      
    # Ring CDCs (set A)
    ii = 0
    while ii &lt; N+periodAngle*1.5:
      layout_arc_wg_dbu(self.cell, LayerSiN, x, y, r, w, 90+bendAngle-ii,90+bendAngle-ii-periodAngle)
      ii = ii+periodAngle
      ii = ii+periodAngle
      
    # Ring CDCs (set B)
    ii = periodAngle
    while ii &lt; N:
      layout_arc_wg_dbu(self.cell, LayerSiN, x, y, r+deltaWR, w, 90+bendAngle-ii,90+bendAngle-ii-periodAngle)
      ii = ii+periodAngle
      ii = ii+periodAngle


    # Bus CDCs (set A)
    ii = periodAngle
    while ii &lt; N:
      layout_arc_wg_dbu(self.cell, LayerSiN, x, y, rBus, w, 90+bendAngle-ii,90+bendAngle-ii-periodAngle)
      ii = ii+periodAngle
      ii = ii+periodAngle

    # Bus CDCs (set B)
    ii = periodAngle*2
    while ii &lt; N+periodAngle*1.5:
      layout_arc_wg_dbu(self.cell, LayerSiN, x, y, rBus+deltaWB, w, 90+bendAngle-ii,90+bendAngle-ii-periodAngle)
      ii = ii+periodAngle
      ii = ii+periodAngle

    # Ring non-CDC left
    layout_arc_wg_dbu(self.cell, LayerSiN, x, y, r, w, 180-(90-bendAngle),180)
    
    # Ring non-CDC right
    layout_arc_wg_dbu(self.cell, LayerSiN, x, y, r, w, 0,(90-bendAngle))
    
    
    bendAngleRad = (pi/180) * bendAngle
    # Draw Bus non-CDC Waveguide
    y_center = rBus * cos(bendAngleRad) + busBendR * cos(bendAngleRad);
    x_center = rBus * sin(bendAngleRad) + busBendR * sin(bendAngleRad);
    
    layout_arc_wg_dbu(self.cell, LayerSiN, x_center, y_center, busBendR, w, 270-bendAngle,270)
    layout_arc_wg_dbu(self.cell, LayerSiN, -x_center, y_center, busBendR, w, 270,270-bendAngle)

    # Create the pins, as short paths:
    pin_length = 200 # database units, = 0.2 microns
    
    # Pin on the right side:
    y_center = rBus * cos(bendAngleRad) + busBendR * cos(bendAngleRad) - busBendR;
  
    p2 = [pya.Point(-pin_length/2 +x_center, y_center), pya.Point(pin_length/2 +x_center, y_center)]
    p2c = pya.Point(x_center, y_center)
    self.set_p2 = p2c
    self.p2 = p2c
    pin = pya.Path(p2, w)
    self.cell.shapes(LayerPinRecN).insert(pin)
    t = pya.Trans(x-r, y)
    text = pya.Text ("pin2", t)
    shape = self.cell.shapes(LayerPinRecN).insert(text)
    shape.text_size = 0.4/dbu
    
    # Pin on the left side:
    x_center = -x_center
    p1 = [pya.Point(-pin_length/2 +x_center, y_center), pya.Point(pin_length/2 +x_center, y_center)]
    p1c = pya.Point(x_center, y_center)
    self.set_p1 = p1c
    self.p1 = p1c
    pin = pya.Path(p1, w)
    self.cell.shapes(LayerPinRecN).insert(pin)
    t = pya.Trans(x-r, y)
    text = pya.Text ("pin1", t)
    shape = self.cell.shapes(LayerPinRecN).insert(text)
    shape.text_size = 0.4/dbu
    
    
    # Pin on the bottom left side:
    p3 = [pya.Point(x-r, pin_length/2 +y), pya.Point(x-r, -pin_length/2 +y)]
    p3c = pya.Point(x-r, y)
    self.set_p3 = p3c
    self.p3 = p3c
    pin = pya.Path(p3, w)
    self.cell.shapes(LayerPinRecN).insert(pin)
    t = pya.Trans(x-r, y)
    text = pya.Text ("pin3", t)
    shape = self.cell.shapes(LayerPinRecN).insert(text)
    shape.text_size = 0.4/dbu

    # Pin on the bottom right side:
    p4 = [pya.Point(x+r, y+pin_length/2), pya.Point(x+r,y-pin_length/2)]
    p4c = pya.Point(x+r,y)
    self.set_p4 = p4c
    self.p4 = p4c
    pin = pya.Path(p4, w)
    self.cell.shapes(LayerPinRecN).insert(pin)
    t = pya.Trans(x+r, y)
    text = pya.Text ("pin4", t)
    shape = self.cell.shapes(LayerPinRecN).insert(text)
    shape.text_size = 0.4/dbu
    
    # Create the device recognition layer -- make it 1 * wg_width away from the waveguides.
    layout_arc_wg_dbu(self.cell, LayerDevRecN, x, y, r+gap, w*5, 0, 180)
    
    
    
class Bezier_Bend(pya.PCellDeclarationHelper):
  """
  Input: bezier number, effective radius, waveguide width, layers
  draws a 90 degree bezier bend with a given bezier factor
  Usage: instantiate, and use transformations (rotation)
  
  This implementation is Python translation of the 90 degree Bezier bend ample script for Mentor Graphics Pyxis
    by Jonas Flueckiger and Lukas Chrostowski's
    influenced by www.tinaja.com/glib/cubemath.pdf implementation
    
  Author: Mustafa Hammood     mustafa@ece.ubc.ca
  """

  def __init__(self):

    # Important: initialize the super class
    super(Bezier_Bend, self).__init__()

    # declare the parameters
    self.param("bezier_num", self.TypeDouble, "Bezier factor ~(&amp;lt; 67)", default = 20)     
    self.param("eff_r", self.TypeDouble, "Effective bend radius (microns)", default = 5)
<<<<<<< HEAD
    self.param("wg_width",self.TypeDouble, "Waveguide width (microns)", default = 0.500)     
=======
    self.param("wg_width", self.TypeDouble, "Waveguide width (microns)", default = 0.500)     
>>>>>>> 5f6a5deb
    self.param("layer", self.TypeLayer, "Layer", default = pya.LayerInfo(1, 0))
    self.param("pinrec", self.TypeLayer, "PinRec Layer", default = pya.LayerInfo(69, 0))
    self.param("devrec", self.TypeLayer, "DevRec Layer", default = pya.LayerInfo(68, 0))
#    self.param("textl", self.TypeLayer, "Text Layer", default = pya.LayerInfo(10, 0))

  def display_text_impl(self):
    # Provide a descriptive text for the cell
    return "Bezier_Number_%.3f-%.3f" % (self.bezier_num/1000, self.wg_width/1000)
  
  def coerce_parameters_impl(self):
    pass

  def can_create_from_shape(self, layout, shape, layer):
    return False
    
  def produce_impl(self):
  
    # fetch the parameters
    dbu = self.layout.dbu
    ly = self.layout

    LayerSi = self.layer
    LayerSiN = ly.layer(LayerSi)
    LayerPinRecN = ly.layer(self.pinrec)
    LayerDevRecN = ly.layer(self.devrec)

    w = self.wg_width/dbu


#
    NN = 101
    diff = 0.01
    
    
    L = (self.eff_r+0.001/2)/dbu
    R = L
    bezier = self.bezier_num/100.
    
    xp = [0, (1-bezier)*L, L, L];
    yp = [0, 0, bezier*L, L];
    A = xp[3] - 3*xp[2] + 3*xp[1] - xp[0] ;
    B = 3*xp[2] - 6*xp[1] + 3*xp[0];
    C = 3*xp[1] - 3*xp[0];
    D = xp[0];
    E = yp[3] - 3*yp[2] + 3*yp[1] - yp[0];
    F = 3*yp[2] - 6*yp[1] + 3*yp[0];
    G = 3*yp[1] - 3*yp[0];
    H = yp[0];    
  
    t = [0]*NN
    x = [0]*NN
    y = [0]*NN
    
    # Creates a list containing NN lists, each of 2 items, all set to 0, this is easier done if NumPy is imported
    jj, kk = 2, NN;
    coord = [[0 for jjj in range(jj)] for kkk in range(kk)] 
    
    
    ii = 1
    
    while (ii&lt;NN):
      t[ii] = t[ii-1] + diff	
      x[ii] = t[ii]*t[ii]*t[ii]*A+t[ii]*t[ii]*B+t[ii]*C+D
      y[ii] = t[ii] * t[ii] * t[ii] * E + t[ii] * t[ii] * F + t[ii] * G + H
      coord[ii][0] = x[ii]
      coord[ii][1] = y[ii]

      ii = ii + 1  

    coord[0][0] = D
    coord[0][0] = H

    #curvature
    dx = [0]*NN
    ddx = [0]*NN
    dy = [0]*NN
    ddy = [0]*NN
    dt = diff * 2
    
    ii = 1
    while ii &lt; (NN - 1):
      dx[ii] = (x[ii+1] - x[ii-1]) / dt
      dy[ii] = (y[ii+1] - y[ii-1]) / dt
            
      ii = ii+1


    dx[0] = dx[1]
    dx[NN-1] = dx[NN-1-1]
    dy[0] = dy[1]
    dy[NN-1] = dy[NN-1-1]
    
    ii = 1
    while ii &lt;(100 - 1):
      ddx[ii] = (dx[ii+1] - dx[ii-1]) / dt
      ddy[ii] = (dy[ii+1] - dy[ii-1]) / dt
            
      ii = ii+1
      
    ddx[0] = ddx[1] 
    ddx[NN-1] = ddx[NN-1-1]
    ddy[0] = ddy[1]
    ddy[NN-1] = ddy[NN-1-1]
    
    
    curvature = [0]*NN
    radius_t = [0]*NN
    Normal_x = [0]*NN
    Normal_y = [0]*NN
    
    # Creates a list containing NN lists, each of 2 items, all set to 0, this is easier done if NumPy is imported
    jj, kk = 2, NN    
    wg_coord1 = [[0 for jjj in range(jj)] for kkk in range(kk)]
    jj, kk = 2, NN 
    wg_coord2 = [[0 for jjj in range(jj)] for kkk in range(kk)] 
    
    
    ii = 0
    while ii &lt; (NN):
      curvature[ii] = (dx[ii] * ddy[ii] - dy[ii] * ddx[ii]) / (pow(dx[ii] * dx[ii] + dy[ii] * dy[ii], 3 / 2))
      #radius_t[ii] = abs(1 / curvature[ii])
      Normal_x[ii] = -dy[ii] / math.sqrt(dx[ii] * dx[ii] + dy[ii] * dy[ii]) * w / 2
      Normal_y[ii] = dx[ii] / math.sqrt(dx[ii] * dx[ii] + dy[ii] * dy[ii]) * w / 2	
      wg_coord1[ii][0] = x[ii] + Normal_x[ii]
      wg_coord1[ii][1] = y[ii] + Normal_y[ii]
      wg_coord2[NN-1-ii][0] = x[ii] - Normal_x[ii]
      wg_coord2[NN-1-ii][1] = y[ii] - Normal_y[ii]
	            
      ii = ii+1
      
    
    myPoints = [wg_coord1[NN-1], wg_coord2[0], [L+(w/2), L+0.01], [L-(w/2), w+0.01]]
    myPoints2 = [wg_coord1[0], wg_coord2[NN-1], [-0.01, -(w/2)], [-0.01, (w/2)]]
    
    jj, kk = 2, NN 
    myPointsX = [[0 for jjj in range(jj)] for kkk in range(kk)] 
    ii = 0
    while ii &lt; (NN/3):
      myPointsX[ii][0] = coord[ii][0] 
      myPointsX[ii][1] = coord[ii][1]
      ii = ii+1
    
    iii = int(NN/3)
    while iii &lt; (NN):
    
      myPointsX[iii][0] = myPointsX[ii-1][0]
      myPointsX[iii][1] = myPointsX[ii-1][1]
      
      iii = iii+1
    
    path = points_to_path(coord,w)


    self.cell.shapes(LayerSiN).insert(path.simple_polygon())
    
    # Create the pins, as short paths:
    pin_length = 200 # database units, = 0.2 microns
    
    w = int(round(self.wg_width/dbu))
    r = int(round(self.eff_r/dbu))
    x = r
    y = r
    
    # Pin on the top side:
    p2 = [pya.Point(x, y+pin_length/2), pya.Point(x, y-pin_length/2)]
    p2c = pya.Point(x, y)
    self.set_p2 = p2c
    self.p2 = p2c
    pin = pya.Path(p2, w)
    self.cell.shapes(LayerPinRecN).insert(pin)
    t = pya.Trans(x, y)
    text = pya.Text ("pin2", t)
    shape = self.cell.shapes(LayerPinRecN).insert(text)
    shape.text_size = 0.4/dbu

    x = 0
    y = 0
    # Pin on the left side:
    p1 = [pya.Point(pin_length/2+x,0), pya.Point(-pin_length/2+x,0)]
    p1c = pya.Point(x,0)
    self.set_p1 = p1c
    self.p1 = p1c
    pin = pya.Path(p1, w)
    self.cell.shapes(LayerPinRecN).insert(pin)
    t = pya.Trans(x, 0)
    text = pya.Text ("pin1", t)
    shape = self.cell.shapes(LayerPinRecN).insert(text)
    shape.text_size = 0.4/dbu

    # Create the device recognition layer -- make it 1 * wg_width away from the waveguides.
    path = points_to_path(coord,3*w)
    self.cell.shapes(LayerDevRecN).insert(path.simple_polygon())



class Tapered_Ring(pya.PCellDeclarationHelper):
  """
  The PCell declaration for the tapered ring.
  Author: Mustafa Hammood     mustafa@ece.ubc.ca
  """

  def __init__(self):

    # Important: initialize the super class
    super(Tapered_Ring, self).__init__()

    # declare the parameters
    self.param("w_top", self.TypeDouble, "Top width", default = .5)
    self.param("w_bot", self.TypeDouble, "Bottom width (&gt;Top Width)", default = 2)
    self.param("radius", self.TypeDouble, "Radius", default = 10)
    self.param("LayerSi", self.TypeLayer, "Si Layer", default = LayerInfo(1, 0))
    self.param("pinrec", self.TypeLayer, "PinRec Layer", default = LayerInfo(69, 0))
    self.param("devrec", self.TypeLayer, "DevRec Layer", default = LayerInfo(68, 0))


  def display_text_impl(self):
    # Provide a descriptive text for the cell
    return "Tapered_Ring(R=" + ('%.3f-%.3f' % (self.radius,self.w_bot) ) + ")"

  def can_create_from_shape_impl(self, layout, shape, layer):
    return False


  def produce_impl(self):   
    import pya
    from operator import xor
    from math import pi, cos, sin
    
    #fetch parameters
  
    Box = pya.Box
    Point = pya.Point
    Polygon = pya.Polygon
    Text = pya.Text
    Trans = pya.Trans
    LayerInfo = pya.LayerInfo

    
    dbu = self.layout.dbu
    ly = self.layout
    shapes = self.cell.shapes

    #Layers definitions
    LayerSi = self.layer
    LayerSiN = ly.layer(self.LayerSi)
    LayerPinRecN = ly.layer(self.pinrec)
    LayerDevRecN = ly.layer(self.devrec)
    LayerTextN = ly.layer(LayerText)
    
    # cell: layout cell to place the layout
    # LayerSiN: which layer to use
    # x, y: location of the origin
    # r: radius
    # w: waveguide width
    # length units in dbu

    x = 0
    w_top = self.w_top/dbu
    r = self.radius/dbu    
   
    w_bot = self.w_bot/dbu
    
    
    deltaW = w_bot - w_top
    
    nptsFactor = 12
    
    
    # function to generate points to create circle
    def circle(x,w_top,r):
      npts = 32*nptsFactor
      theta =  2*math.pi / npts # increment, in radians
      pts = []
      for i in range(0, npts):
        pts.append(Point.from_dpoint(pya.DPoint((x+r*math.cos(i*theta))/1, (w_top+r*math.sin(i*theta))/1)))
      return pts
  
    # function to generate points to create innercircle
    def inner_circle(x,w_top,r):
      npts = 32*nptsFactor
      theta =  2*math.pi / npts # increment, in radians
      pts = []
      for i in range(0, npts):
        pts.append(Point.from_dpoint(pya.DPoint((x+r*math.cos(i*theta))/1, (w_top+r*math.sin(i*theta))/1)))
      return pts
     
  
    # Outer circle
    x = 0
    y = 0
    r_out = r+w_top/2
    ring = pya.Region()
    ring_cell = circle(0,0,r_out)
    ring_poly = pya.Polygon(ring_cell)  
    #ring_t = ring_poly.transformed(pya.Trans(x,y))
    ring.insert(ring_poly)
    
    
    # Inner erasing circle  
    r_in = r - (w_top)/2 - deltaW/2
    x = 0
    y = -deltaW/2
    # Inner Circle 
    hole = pya.Region()
    hole_cell = inner_circle(x,y,r_in)
    hole_poly = pya.Polygon(hole_cell)  
    #hole_t = hole_poly.transformed(pya.Trans(x,y))
    hole.insert(hole_poly)           
    
    # perform inversion:
    phc = ring - hole
    self.cell.shapes(LayerSiN).insert(phc)
    # inversion can also be done by performing the XOR function
    # upper_poly = xor(pya.Region(pya.Polygon(circleu_pts)),pya.Region(pya.Polygon(rectu_pts)))

    
    return "Tapered_Ring(R=" + ('%.3f-%.3f' % (r,w_bot) ) + ")"



class SiEPIC(pya.Library):
  """
  The library where we will put the PCell into 
  """

  def __init__(self):

    print("Initializing SiEPIC EBeam PCells library.")
  
    # Set the description
    self.description = "EBeam PCells"
    
    # Create the PCell declarations

    self.layout().register_pcell("ebeam_dc_halfring_straight", ebeam_dc_halfring_straight())
    self.layout().register_pcell("DirectionalCoupler_HalfRing_Straight", DirectionalCoupler_HalfRing_Straight())
    self.layout().register_pcell("DirectionalCoupler_HalfRing_Arc", DirectionalCoupler_HalfRing_Arc())
    self.layout().register_pcell("DoubleBus_Ring", DoubleBus_Ring())
    self.layout().register_pcell("TestStruct_DoubleBus_Ring", TestStruct_DoubleBus_Ring())
    self.layout().register_pcell("TestStruct_DoubleBus_Ring2", TestStruct_DoubleBus_Ring2())
#    self.layout().register_pcell("LumericalINTERCONNECT_Laser", LumericalINTERCONNECT_Laser())
#    self.layout().register_pcell("LumericalINTERCONNECT_Detector", LumericalINTERCONNECT_Detector())
    self.layout().register_pcell("Waveguide_Bend", Waveguide_Bend())
    self.layout().register_pcell("Waveguide_Route", Waveguide_Route())
    self.layout().register_pcell("Waveguide_Route_simple", Waveguide_Route_simple())
    self.layout().register_pcell("Waveguide_Straight", Waveguide_Straight())
    self.layout().register_pcell("Bragg_waveguide", Bragg_waveguide())
    self.layout().register_pcell("ebeam_taper_te1550", ebeam_taper_te1550())
    self.layout().register_pcell("SWG_waveguide", SWG_waveguide())
    self.layout().register_pcell("SWG_to_strip_waveguide", SWG_to_strip_waveguide())
    self.layout().register_pcell("spiral", spiral())
    self.layout().register_pcell("DirectionalCoupler_SeriesRings", DirectionalCoupler_SeriesRings())
    self.layout().register_pcell("Waveguide_bump", Waveguide_bump())
    self.layout().register_pcell("Waveguide_SBend", Waveguide_SBend())
    self.layout().register_pcell("Focusing Sub-wavelength grating coupler (fswgc)", fswgc() )
    self.layout().register_pcell("strip_to_slot", strip_to_slot() )
    
    self.layout().register_pcell("Waveguide_Arc", Waveguide_Arc())
    self.layout().register_pcell("Bent_Coupled_Half_Ring", Bent_Coupled_Half_Ring())
    self.layout().register_pcell("Bent_CDC_Half_Ring", Bent_CDC_Half_Ring())
    self.layout().register_pcell("Bezier_Bend", Bezier_Bend())
    self.layout().register_pcell("Cavity Hole", cavity_hole())
<<<<<<< HEAD
    self.layout().register_pcell("Tapered Ring", Tapered_Ring())
=======
>>>>>>> 5f6a5deb

    # Register us with the name "SiEPIC_EBeam_PCells".
    # If a library with that name already existed, it will be replaced then.
    self.register("SiEPIC-EBeam PCells")
 
# Instantiate and register the library
SiEPIC()



</text>
</klayout-macro><|MERGE_RESOLUTION|>--- conflicted
+++ resolved
@@ -3938,11 +3938,7 @@
     # declare the parameters
     self.param("bezier_num", self.TypeDouble, "Bezier factor ~(&amp;lt; 67)", default = 20)     
     self.param("eff_r", self.TypeDouble, "Effective bend radius (microns)", default = 5)
-<<<<<<< HEAD
-    self.param("wg_width",self.TypeDouble, "Waveguide width (microns)", default = 0.500)     
-=======
     self.param("wg_width", self.TypeDouble, "Waveguide width (microns)", default = 0.500)     
->>>>>>> 5f6a5deb
     self.param("layer", self.TypeLayer, "Layer", default = pya.LayerInfo(1, 0))
     self.param("pinrec", self.TypeLayer, "PinRec Layer", default = pya.LayerInfo(69, 0))
     self.param("devrec", self.TypeLayer, "DevRec Layer", default = pya.LayerInfo(68, 0))
@@ -4305,10 +4301,7 @@
     self.layout().register_pcell("Bent_CDC_Half_Ring", Bent_CDC_Half_Ring())
     self.layout().register_pcell("Bezier_Bend", Bezier_Bend())
     self.layout().register_pcell("Cavity Hole", cavity_hole())
-<<<<<<< HEAD
     self.layout().register_pcell("Tapered Ring", Tapered_Ring())
-=======
->>>>>>> 5f6a5deb
 
     # Register us with the name "SiEPIC_EBeam_PCells".
     # If a library with that name already existed, it will be replaced then.
